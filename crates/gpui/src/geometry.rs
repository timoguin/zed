use super::scene::{Path, PathVertex};
use crate::{color::Color, json::ToJson};
use derive_more::Neg;
pub use pathfinder_geometry::*;
use rect::RectF;
use refineable::Refineable;
use serde::{Deserialize, Deserializer};
use serde_json::json;
use std::fmt::Debug;
use vector::{vec2f, Vector2F};

pub struct PathBuilder {
    vertices: Vec<PathVertex>,
    start: Vector2F,
    current: Vector2F,
    contour_count: usize,
    bounds: RectF,
}

enum PathVertexKind {
    Solid,
    Quadratic,
}

impl Default for PathBuilder {
    fn default() -> Self {
        PathBuilder::new()
    }
}

impl PathBuilder {
    pub fn new() -> Self {
        Self {
            vertices: Vec::new(),
            start: vec2f(0., 0.),
            current: vec2f(0., 0.),
            contour_count: 0,
            bounds: RectF::default(),
        }
    }

    pub fn reset(&mut self, point: Vector2F) {
        self.vertices.clear();
        self.start = point;
        self.current = point;
        self.contour_count = 0;
    }

    pub fn line_to(&mut self, point: Vector2F) {
        self.contour_count += 1;
        if self.contour_count > 1 {
            self.push_triangle(self.start, self.current, point, PathVertexKind::Solid);
        }

        self.current = point;
    }

    pub fn curve_to(&mut self, point: Vector2F, ctrl: Vector2F) {
        self.contour_count += 1;
        if self.contour_count > 1 {
            self.push_triangle(self.start, self.current, point, PathVertexKind::Solid);
        }

        self.push_triangle(self.current, ctrl, point, PathVertexKind::Quadratic);
        self.current = point;
    }

    pub fn build(mut self, color: Color, clip_bounds: Option<RectF>) -> Path {
        if let Some(clip_bounds) = clip_bounds {
            self.bounds = self.bounds.intersection(clip_bounds).unwrap_or_default();
        }
        Path {
            bounds: self.bounds,
            color,
            vertices: self.vertices,
        }
    }

    fn push_triangle(&mut self, a: Vector2F, b: Vector2F, c: Vector2F, kind: PathVertexKind) {
        if self.vertices.is_empty() {
            self.bounds = RectF::new(a, Vector2F::zero());
        }
        self.bounds = self.bounds.union_point(a).union_point(b).union_point(c);

        match kind {
            PathVertexKind::Solid => {
                self.vertices.push(PathVertex {
                    xy_position: a,
                    st_position: vec2f(0., 1.),
                });
                self.vertices.push(PathVertex {
                    xy_position: b,
                    st_position: vec2f(0., 1.),
                });
                self.vertices.push(PathVertex {
                    xy_position: c,
                    st_position: vec2f(0., 1.),
                });
            }
            PathVertexKind::Quadratic => {
                self.vertices.push(PathVertex {
                    xy_position: a,
                    st_position: vec2f(0., 0.),
                });
                self.vertices.push(PathVertex {
                    xy_position: b,
                    st_position: vec2f(0.5, 0.),
                });
                self.vertices.push(PathVertex {
                    xy_position: c,
                    st_position: vec2f(1., 1.),
                });
            }
        }
    }
}

pub fn deserialize_vec2f<'de, D>(deserializer: D) -> Result<Vector2F, D::Error>
where
    D: Deserializer<'de>,
{
    let [x, y]: [f32; 2] = Deserialize::deserialize(deserializer)?;
    Ok(vec2f(x, y))
}

impl ToJson for Vector2F {
    fn to_json(&self) -> serde_json::Value {
        json!([self.x(), self.y()])
    }
}

impl ToJson for RectF {
    fn to_json(&self) -> serde_json::Value {
        json!({"origin": self.origin().to_json(), "size": self.size().to_json()})
    }
}

#[derive(Refineable, Debug)]
#[refineable(debug)]
pub struct Point<T: Clone + Default + Debug> {
    pub x: T,
    pub y: T,
}

impl<T: Clone + Default + Debug> Clone for Point<T> {
    fn clone(&self) -> Self {
        Self {
            x: self.x.clone(),
            y: self.y.clone(),
        }
    }
}

impl<T: Clone + Default + Debug> Into<taffy::geometry::Point<T>> for Point<T> {
    fn into(self) -> taffy::geometry::Point<T> {
        taffy::geometry::Point {
            x: self.x,
            y: self.y,
        }
    }
}

#[derive(Refineable, Clone, Debug)]
#[refineable(debug)]
pub struct Size<T: Clone + Default + Debug> {
    pub width: T,
    pub height: T,
}

impl Size<Length> {
    pub fn full() -> Self {
        Self {
            width: relative(1.),
            height: relative(1.),
        }
    }
}

impl<S, T: Clone + Default + Debug> From<taffy::geometry::Size<S>> for Size<T>
where
    S: Into<T>,
{
    fn from(value: taffy::geometry::Size<S>) -> Self {
        Self {
            width: value.width.into(),
            height: value.height.into(),
        }
    }
}

impl<S, T: Clone + Default + Debug> Into<taffy::geometry::Size<S>> for Size<T>
where
    T: Into<S>,
{
    fn into(self) -> taffy::geometry::Size<S> {
        taffy::geometry::Size {
            width: self.width.into(),
            height: self.height.into(),
        }
    }
}

impl Size<DefiniteLength> {
    pub fn zero() -> Self {
        Self {
<<<<<<< HEAD
            width: px(0.),
            height: px(0.),
=======
            width: pixels(0.).into(),
            height: pixels(0.).into(),
>>>>>>> 456baaa1
        }
    }

    pub fn to_taffy(&self, rem_size: f32) -> taffy::geometry::Size<taffy::style::LengthPercentage> {
        taffy::geometry::Size {
            width: self.width.to_taffy(rem_size),
            height: self.height.to_taffy(rem_size),
        }
    }
}

impl Size<Length> {
    pub fn auto() -> Self {
        Self {
            width: Length::Auto,
            height: Length::Auto,
        }
    }

    pub fn to_taffy<T: From<taffy::prelude::LengthPercentageAuto>>(
        &self,
        rem_size: f32,
    ) -> taffy::geometry::Size<T> {
        taffy::geometry::Size {
            width: self.width.to_taffy(rem_size).into(),
            height: self.height.to_taffy(rem_size).into(),
        }
    }
}

#[derive(Clone, Default, Refineable, Debug)]
#[refineable(debug)]
pub struct Edges<T: Clone + Default + Debug> {
    pub top: T,
    pub right: T,
    pub bottom: T,
    pub left: T,
}

impl<T: Clone + Default + Debug> Edges<T> {
    pub fn uniform(value: T) -> Self {
        Self {
            top: value.clone(),
            right: value.clone(),
            bottom: value.clone(),
            left: value.clone(),
        }
    }
}

impl Edges<Length> {
    pub fn auto() -> Self {
        Self {
            top: Length::Auto,
            right: Length::Auto,
            bottom: Length::Auto,
            left: Length::Auto,
        }
    }

    pub fn zero() -> Self {
        Self {
<<<<<<< HEAD
            top: px(0.),
            right: px(0.),
            bottom: px(0.),
            left: px(0.),
=======
            top: pixels(0.).into(),
            right: pixels(0.).into(),
            bottom: pixels(0.).into(),
            left: pixels(0.).into(),
>>>>>>> 456baaa1
        }
    }

    pub fn to_taffy(
        &self,
        rem_size: f32,
    ) -> taffy::geometry::Rect<taffy::style::LengthPercentageAuto> {
        taffy::geometry::Rect {
            top: self.top.to_taffy(rem_size),
            right: self.right.to_taffy(rem_size),
            bottom: self.bottom.to_taffy(rem_size),
            left: self.left.to_taffy(rem_size),
        }
    }
}

impl Edges<DefiniteLength> {
    pub fn zero() -> Self {
        Self {
<<<<<<< HEAD
            top: px(0.),
            right: px(0.),
            bottom: px(0.),
            left: px(0.),
=======
            top: pixels(0.).into(),
            right: pixels(0.).into(),
            bottom: pixels(0.).into(),
            left: pixels(0.).into(),
>>>>>>> 456baaa1
        }
    }

    pub fn to_taffy(&self, rem_size: f32) -> taffy::geometry::Rect<taffy::style::LengthPercentage> {
        taffy::geometry::Rect {
            top: self.top.to_taffy(rem_size),
            right: self.right.to_taffy(rem_size),
            bottom: self.bottom.to_taffy(rem_size),
            left: self.left.to_taffy(rem_size),
        }
    }
}

impl Edges<AbsoluteLength> {
    pub fn zero() -> Self {
        Self {
            top: px(0.),
            right: px(0.),
            bottom: px(0.),
            left: px(0.),
        }
    }

    pub fn to_taffy(&self, rem_size: f32) -> taffy::geometry::Rect<taffy::style::LengthPercentage> {
        taffy::geometry::Rect {
            top: self.top.to_taffy(rem_size),
            right: self.right.to_taffy(rem_size),
            bottom: self.bottom.to_taffy(rem_size),
            left: self.left.to_taffy(rem_size),
        }
    }

    pub fn to_pixels(&self, rem_size: f32) -> Edges<f32> {
        Edges {
            top: self.top.to_pixels(rem_size),
            right: self.right.to_pixels(rem_size),
            bottom: self.bottom.to_pixels(rem_size),
            left: self.left.to_pixels(rem_size),
        }
    }
}

impl Edges<f32> {
    pub fn is_empty(&self) -> bool {
        self.top == 0.0 && self.right == 0.0 && self.bottom == 0.0 && self.left == 0.0
    }
}

#[derive(Clone, Copy, Neg)]
pub enum AbsoluteLength {
    Pixels(f32),
    Rems(f32),
}

impl std::fmt::Debug for AbsoluteLength {
    fn fmt(&self, f: &mut std::fmt::Formatter<'_>) -> std::fmt::Result {
        match self {
            AbsoluteLength::Pixels(pixels) => write!(f, "{}px", pixels),
            AbsoluteLength::Rems(rems) => write!(f, "{}rems", rems),
        }
    }
}

impl AbsoluteLength {
    pub fn to_pixels(&self, rem_size: f32) -> f32 {
        match self {
            AbsoluteLength::Pixels(pixels) => *pixels,
            AbsoluteLength::Rems(rems) => rems * rem_size,
        }
    }

    pub fn to_taffy(&self, rem_size: f32) -> taffy::style::LengthPercentage {
        match self {
            AbsoluteLength::Pixels(pixels) => taffy::style::LengthPercentage::Length(*pixels),
            AbsoluteLength::Rems(rems) => taffy::style::LengthPercentage::Length(rems * rem_size),
        }
    }
}

impl Default for AbsoluteLength {
    fn default() -> Self {
        Self::Pixels(0.0)
    }
}

/// A non-auto length that can be defined in pixels, rems, or percent of parent.
#[derive(Clone, Copy, Neg)]
pub enum DefiniteLength {
    Absolute(AbsoluteLength),
    Relative(f32), // 0. to 1.
}

impl DefiniteLength {
    fn to_taffy(&self, rem_size: f32) -> taffy::style::LengthPercentage {
        match self {
            DefiniteLength::Absolute(length) => match length {
                AbsoluteLength::Pixels(pixels) => taffy::style::LengthPercentage::Length(*pixels),
                AbsoluteLength::Rems(rems) => {
                    taffy::style::LengthPercentage::Length(rems * rem_size)
                }
            },
            DefiniteLength::Relative(fraction) => {
                taffy::style::LengthPercentage::Percent(*fraction)
            }
        }
    }
}

impl std::fmt::Debug for DefiniteLength {
    fn fmt(&self, f: &mut std::fmt::Formatter<'_>) -> std::fmt::Result {
        match self {
            DefiniteLength::Absolute(length) => std::fmt::Debug::fmt(length, f),
            DefiniteLength::Relative(fract) => write!(f, "{}%", (fract * 100.0) as i32),
        }
    }
}

impl From<AbsoluteLength> for DefiniteLength {
    fn from(length: AbsoluteLength) -> Self {
        Self::Absolute(length)
    }
}

impl Default for DefiniteLength {
    fn default() -> Self {
        Self::Absolute(AbsoluteLength::default())
    }
}

/// A length that can be defined in pixels, rems, percent of parent, or auto.
#[derive(Clone, Copy, Neg)]
pub enum Length {
    Definite(DefiniteLength),
    Auto,
}

impl std::fmt::Debug for Length {
    fn fmt(&self, f: &mut std::fmt::Formatter<'_>) -> std::fmt::Result {
        match self {
            Length::Definite(definite_length) => write!(f, "{:?}", definite_length),
            Length::Auto => write!(f, "auto"),
        }
    }
}

pub fn relative(fraction: f32) -> DefiniteLength {
    DefiniteLength::Relative(fraction)
}

pub fn rems(rems: f32) -> AbsoluteLength {
    AbsoluteLength::Rems(rems)
}

<<<<<<< HEAD
pub fn px<T: From<AbsoluteLength>>(pixels: f32) -> T {
    AbsoluteLength::Pixels(pixels).into()
}

pub fn pixels<T: From<AbsoluteLength>>(pixels: f32) -> T {
    AbsoluteLength::Pixels(pixels).into()
=======
pub fn pixels(pixels: f32) -> AbsoluteLength {
    AbsoluteLength::Pixels(pixels)
>>>>>>> 456baaa1
}

pub fn auto() -> Length {
    Length::Auto
}

impl Length {
    pub fn to_taffy(&self, rem_size: f32) -> taffy::prelude::LengthPercentageAuto {
        match self {
            Length::Definite(length) => length.to_taffy(rem_size).into(),
            Length::Auto => taffy::prelude::LengthPercentageAuto::Auto,
        }
    }
}

impl From<DefiniteLength> for Length {
    fn from(length: DefiniteLength) -> Self {
        Self::Definite(length)
    }
}

impl From<AbsoluteLength> for Length {
    fn from(length: AbsoluteLength) -> Self {
        Self::Definite(length.into())
    }
}

impl Default for Length {
    fn default() -> Self {
        Self::Definite(DefiniteLength::default())
    }
}

impl From<()> for Length {
    fn from(_: ()) -> Self {
        Self::Definite(DefiniteLength::default())
    }
}<|MERGE_RESOLUTION|>--- conflicted
+++ resolved
@@ -167,15 +167,6 @@
     pub height: T,
 }
 
-impl Size<Length> {
-    pub fn full() -> Self {
-        Self {
-            width: relative(1.),
-            height: relative(1.),
-        }
-    }
-}
-
 impl<S, T: Clone + Default + Debug> From<taffy::geometry::Size<S>> for Size<T>
 where
     S: Into<T>,
@@ -203,13 +194,8 @@
 impl Size<DefiniteLength> {
     pub fn zero() -> Self {
         Self {
-<<<<<<< HEAD
-            width: px(0.),
-            height: px(0.),
-=======
             width: pixels(0.).into(),
             height: pixels(0.).into(),
->>>>>>> 456baaa1
         }
     }
 
@@ -272,17 +258,10 @@
 
     pub fn zero() -> Self {
         Self {
-<<<<<<< HEAD
-            top: px(0.),
-            right: px(0.),
-            bottom: px(0.),
-            left: px(0.),
-=======
             top: pixels(0.).into(),
             right: pixels(0.).into(),
             bottom: pixels(0.).into(),
             left: pixels(0.).into(),
->>>>>>> 456baaa1
         }
     }
 
@@ -302,17 +281,10 @@
 impl Edges<DefiniteLength> {
     pub fn zero() -> Self {
         Self {
-<<<<<<< HEAD
-            top: px(0.),
-            right: px(0.),
-            bottom: px(0.),
-            left: px(0.),
-=======
             top: pixels(0.).into(),
             right: pixels(0.).into(),
             bottom: pixels(0.).into(),
             left: pixels(0.).into(),
->>>>>>> 456baaa1
         }
     }
 
@@ -329,10 +301,10 @@
 impl Edges<AbsoluteLength> {
     pub fn zero() -> Self {
         Self {
-            top: px(0.),
-            right: px(0.),
-            bottom: px(0.),
-            left: px(0.),
+            top: pixels(0.),
+            right: pixels(0.),
+            bottom: pixels(0.),
+            left: pixels(0.),
         }
     }
 
@@ -466,17 +438,8 @@
     AbsoluteLength::Rems(rems)
 }
 
-<<<<<<< HEAD
-pub fn px<T: From<AbsoluteLength>>(pixels: f32) -> T {
-    AbsoluteLength::Pixels(pixels).into()
-}
-
-pub fn pixels<T: From<AbsoluteLength>>(pixels: f32) -> T {
-    AbsoluteLength::Pixels(pixels).into()
-=======
 pub fn pixels(pixels: f32) -> AbsoluteLength {
     AbsoluteLength::Pixels(pixels)
->>>>>>> 456baaa1
 }
 
 pub fn auto() -> Length {
