--- conflicted
+++ resolved
@@ -1448,7 +1448,6 @@
         );
     }
 
-<<<<<<< HEAD
     fn paint_debug_info(&mut self, bounds: Bounds<Pixels>, style: &Style, cx: &mut ElementContext) {
         #[cfg(debug_assertions)]
         if self.element_id.is_some()
@@ -1488,16 +1487,6 @@
                                     && text_bounds.contains(&cx.mouse_position())
                                 {
                                     cx.refresh();
-=======
-                        if !cx.has_active_drag() {
-                            if let Some(mouse_cursor) = style.mouse_cursor {
-                                let hovered = bounds.contains(&cx.mouse_position());
-                                if hovered {
-                                    cx.set_cursor_style(
-                                        mouse_cursor,
-                                        interactive_bounds.stacking_order.clone(),
-                                    );
->>>>>>> 2108c764
                                 }
                             }
                         });
@@ -2016,7 +2005,6 @@
             }
         }
 
-<<<<<<< HEAD
         if let Some(bounds) = bounds {
             let mouse_position = cx.mouse_position();
             if !cx.has_active_drag() {
@@ -2025,25 +2013,6 @@
                     {
                         if group_bounds.contains(&mouse_position)
                             && cx.was_top_layer(&mouse_position, cx.stacking_order())
-=======
-            if let Some(bounds) = bounds {
-                let mouse_position = cx.mouse_position();
-                if !cx.has_active_drag() {
-                    if let Some(group_hover) = self.group_hover_style.as_ref() {
-                        if let Some(group_bounds) =
-                            GroupBounds::get(&group_hover.group, cx.deref_mut())
-                        {
-                            if group_bounds.contains(&mouse_position) {
-                                style.refine(&group_hover.style);
-                            }
-                        }
-                    }
-
-                    if let Some(hover_style) = self.hover_style.as_ref() {
-                        if bounds
-                            .intersect(&cx.content_mask().bounds)
-                            .contains(&mouse_position)
->>>>>>> 2108c764
                         {
                             style.refine(&group_hover.style);
                         }
