pub mod mappings;

pub use alacritty_terminal;

mod pty_info;
pub mod terminal_settings;

use alacritty_terminal::{
    event::{Event as AlacTermEvent, EventListener, Notify, WindowSize},
    event_loop::{EventLoop, Msg, Notifier},
    grid::{Dimensions, Scroll as AlacScroll},
    index::{Boundary, Column, Direction as AlacDirection, Line, Point as AlacPoint},
    selection::{Selection, SelectionRange, SelectionType},
    sync::FairMutex,
    term::{
        cell::Cell,
        search::{Match, RegexIter, RegexSearch},
        Config, RenderableCursor, TermMode,
    },
    tty::{self},
    vi_mode::{ViModeCursor, ViMotion},
    vte::ansi::{
        ClearMode, CursorStyle as AlacCursorStyle, Handler, NamedPrivateMode, PrivateMode,
    },
    Term,
};
use anyhow::{bail, Result};

use futures::{
    channel::mpsc::{unbounded, UnboundedReceiver, UnboundedSender},
    FutureExt,
};

use mappings::mouse::{
    alt_scroll, grid_point, grid_point_and_side, mouse_button_report, mouse_moved_report,
    scroll_report,
};

use collections::{HashMap, VecDeque};
use futures::StreamExt;
use pty_info::PtyProcessInfo;
use serde::{Deserialize, Serialize};
use settings::Settings;
use smol::channel::{Receiver, Sender};
use task::{HideStrategy, Shell, TaskId};
use terminal_settings::{AlternateScroll, CursorShape, TerminalSettings};
use theme::{ActiveTheme, Theme};
use util::{paths::home_dir, truncate_and_trailoff};

use std::{
    cmp::{self, min},
    fmt::Display,
    ops::{Deref, Index, RangeInclusive},
    path::PathBuf,
    sync::Arc,
    time::Duration,
};
use thiserror::Error;

use gpui::{
    actions, black, px, AnyWindowHandle, AppContext, Bounds, ClipboardItem, EventEmitter, Hsla,
    Keystroke, ModelContext, Modifiers, MouseButton, MouseDownEvent, MouseMoveEvent, MouseUpEvent,
    Pixels, Point, Rgba, ScrollWheelEvent, SharedString, Size, Task, TouchPhase,
};

use crate::mappings::{colors::to_alac_rgb, keys::to_esc_str};

actions!(
    terminal,
    [
        Clear,
        Copy,
        Paste,
        ShowCharacterPalette,
        SearchTest,
        ScrollLineUp,
        ScrollLineDown,
        ScrollPageUp,
        ScrollPageDown,
        ScrollToTop,
        ScrollToBottom,
        ToggleViMode,
    ]
);

///Scrolling is unbearably sluggish by default. Alacritty supports a configurable
///Scroll multiplier that is set to 3 by default. This will be removed when I
///Implement scroll bars.
#[cfg(target_os = "macos")]
const SCROLL_MULTIPLIER: f32 = 4.;
#[cfg(not(target_os = "macos"))]
const SCROLL_MULTIPLIER: f32 = 1.;
const MAX_SEARCH_LINES: usize = 100;
const DEBUG_TERMINAL_WIDTH: Pixels = px(500.);
const DEBUG_TERMINAL_HEIGHT: Pixels = px(30.);
const DEBUG_CELL_WIDTH: Pixels = px(5.);
const DEBUG_LINE_HEIGHT: Pixels = px(5.);

///Upward flowing events, for changing the title and such
#[derive(Clone, Debug)]
pub enum Event {
    TitleChanged,
    BreadcrumbsChanged,
    CloseTerminal,
    Bell,
    Wakeup,
    BlinkChanged(bool),
    SelectionsChanged,
    NewNavigationTarget(Option<MaybeNavigationTarget>),
    Open(MaybeNavigationTarget),
}

#[derive(Clone, Debug)]
pub struct PathLikeTarget {
    /// File system path, absolute or relative, existing or not.
    /// Might have line and column number(s) attached as `file.rs:1:23`
    pub maybe_path: String,
    /// Current working directory of the terminal
    pub terminal_dir: Option<PathBuf>,
}

/// A string inside terminal, potentially useful as a URI that can be opened.
#[derive(Clone, Debug)]
pub enum MaybeNavigationTarget {
    /// HTTP, git, etc. string determined by the [`URL_REGEX`] regex.
    Url(String),
    /// File system path, absolute or relative, existing or not.
    /// Might have line and column number(s) attached as `file.rs:1:23`
    PathLike(PathLikeTarget),
}

#[derive(Clone)]
enum InternalEvent {
    Resize(TerminalSize),
    Clear,
    // FocusNextMatch,
    Scroll(AlacScroll),
    ScrollToAlacPoint(AlacPoint),
    SetSelection(Option<(Selection, AlacPoint)>),
    UpdateSelection(Point<Pixels>),
    // Adjusted mouse position, should open
    FindHyperlink(Point<Pixels>, bool),
    Copy,
    // Vi mode events
    ToggleViMode,
    ViMotion(ViMotion),
}

///A translation struct for Alacritty to communicate with us from their event loop
#[derive(Clone)]
pub struct ZedListener(pub UnboundedSender<AlacTermEvent>);

impl EventListener for ZedListener {
    fn send_event(&self, event: AlacTermEvent) {
        self.0.unbounded_send(event).ok();
    }
}

pub fn init(cx: &mut AppContext) {
    TerminalSettings::register(cx);
}

#[derive(Clone, Copy, Debug, PartialEq, Eq, Serialize, Deserialize)]
pub struct TerminalSize {
    pub cell_width: Pixels,
    pub line_height: Pixels,
    pub size: Size<Pixels>,
}

impl TerminalSize {
    pub fn new(line_height: Pixels, cell_width: Pixels, size: Size<Pixels>) -> Self {
        TerminalSize {
            cell_width,
            line_height,
            size,
        }
    }

    pub fn num_lines(&self) -> usize {
        (self.size.height / self.line_height).floor() as usize
    }

    pub fn num_columns(&self) -> usize {
        (self.size.width / self.cell_width).floor() as usize
    }

    pub fn height(&self) -> Pixels {
        self.size.height
    }

    pub fn width(&self) -> Pixels {
        self.size.width
    }

    pub fn cell_width(&self) -> Pixels {
        self.cell_width
    }

    pub fn line_height(&self) -> Pixels {
        self.line_height
    }
}

impl Default for TerminalSize {
    fn default() -> Self {
        TerminalSize::new(
            DEBUG_LINE_HEIGHT,
            DEBUG_CELL_WIDTH,
            Size {
                width: DEBUG_TERMINAL_WIDTH,
                height: DEBUG_TERMINAL_HEIGHT,
            },
        )
    }
}

impl From<TerminalSize> for WindowSize {
    fn from(val: TerminalSize) -> Self {
        WindowSize {
            num_lines: val.num_lines() as u16,
            num_cols: val.num_columns() as u16,
            cell_width: f32::from(val.cell_width()) as u16,
            cell_height: f32::from(val.line_height()) as u16,
        }
    }
}

impl Dimensions for TerminalSize {
    /// Note: this is supposed to be for the back buffer's length,
    /// but we exclusively use it to resize the terminal, which does not
    /// use this method. We still have to implement it for the trait though,
    /// hence, this comment.
    fn total_lines(&self) -> usize {
        self.screen_lines()
    }

    fn screen_lines(&self) -> usize {
        self.num_lines()
    }

    fn columns(&self) -> usize {
        self.num_columns()
    }
}

#[derive(Error, Debug)]
pub struct TerminalError {
    pub directory: Option<PathBuf>,
    pub shell: Shell,
    pub source: std::io::Error,
}

impl TerminalError {
    pub fn fmt_directory(&self) -> String {
        self.directory
            .clone()
            .map(|path| {
                match path
                    .into_os_string()
                    .into_string()
                    .map_err(|os_str| format!("<non-utf8 path> {}", os_str.to_string_lossy()))
                {
                    Ok(s) => s,
                    Err(s) => s,
                }
            })
            .unwrap_or_else(|| {
                let default_dir =
                    dirs::home_dir().map(|buf| buf.into_os_string().to_string_lossy().to_string());
                match default_dir {
                    Some(dir) => format!("<none specified, using home directory> {}", dir),
                    None => "<none specified, could not find home directory>".to_string(),
                }
            })
    }

    pub fn fmt_shell(&self) -> String {
        match &self.shell {
            Shell::System => "<system defined shell>".to_string(),
            Shell::Program(s) => s.to_string(),
            Shell::WithArguments {
                program,
                args,
                title_override,
            } => {
                if let Some(title_override) = title_override {
                    format!("{} {} ({})", program, args.join(" "), title_override)
                } else {
                    format!("{} {}", program, args.join(" "))
                }
            }
        }
    }
}

impl Display for TerminalError {
    fn fmt(&self, f: &mut std::fmt::Formatter<'_>) -> std::fmt::Result {
        let dir_string: String = self.fmt_directory();
        let shell = self.fmt_shell();

        write!(
            f,
            "Working directory: {} Shell command: `{}`, IOError: {}",
            dir_string, shell, self.source
        )
    }
}

// https://github.com/alacritty/alacritty/blob/cb3a79dbf6472740daca8440d5166c1d4af5029e/extra/man/alacritty.5.scd?plain=1#L207-L213
const DEFAULT_SCROLL_HISTORY_LINES: usize = 10_000;
const MAX_SCROLL_HISTORY_LINES: usize = 100_000;
const URL_REGEX: &str = r#"(ipfs:|ipns:|magnet:|mailto:|gemini://|gopher://|https://|http://|news:|file://|git://|ssh:|ftp://)[^\u{0000}-\u{001F}\u{007F}-\u{009F}<>"\s{-}\^⟨⟩`]+"#;
// Optional suffix matches MSBuild diagnostic suffixes for path parsing in PathLikeWithPosition
// https://learn.microsoft.com/en-us/visualstudio/msbuild/msbuild-diagnostic-format-for-tasks
const WORD_REGEX: &str =
    r#"[\$\+\w.\[\]:/\\@\-~()]+(?:\((?:\d+|\d+,\d+)\))|[\$\+\w.\[\]:/\\@\-~()]+"#;

pub struct TerminalBuilder {
    terminal: Terminal,
    events_rx: UnboundedReceiver<AlacTermEvent>,
}

impl TerminalBuilder {
    #[allow(clippy::too_many_arguments)]
    pub fn new(
        working_directory: Option<PathBuf>,
        task: Option<TaskState>,
        shell: Shell,
        mut env: HashMap<String, String>,
        cursor_shape: CursorShape,
        alternate_scroll: AlternateScroll,
        max_scroll_history_lines: Option<usize>,
        is_ssh_terminal: bool,
        window: AnyWindowHandle,
        completion_tx: Sender<()>,
        debug_terminal: bool,
        cx: &AppContext,
    ) -> Result<TerminalBuilder> {
        // If the parent environment doesn't have a locale set
        // (As is the case when launched from a .app on MacOS),
        // and the Project doesn't have a locale set, then
        // set a fallback for our child environment to use.
        if std::env::var("LANG").is_err() {
            env.entry("LANG".to_string())
                .or_insert_with(|| "en_US.UTF-8".to_string());
        }

        env.insert("ZED_TERM".to_string(), "true".to_string());
        env.insert("TERM_PROGRAM".to_string(), "zed".to_string());
        env.insert(
            "TERM_PROGRAM_VERSION".to_string(),
            release_channel::AppVersion::global(cx).to_string(),
        );

        let mut terminal_title_override = None;

        let pty_options = {
            let alac_shell = match shell.clone() {
                Shell::System => None,
                Shell::Program(program) => {
                    Some(alacritty_terminal::tty::Shell::new(program, Vec::new()))
                }
                Shell::WithArguments {
                    program,
                    args,
                    title_override,
                } => {
                    terminal_title_override = title_override;
                    Some(alacritty_terminal::tty::Shell::new(program, args))
                }
            };

            alacritty_terminal::tty::Options {
                shell: alac_shell,
                working_directory: working_directory
                    .clone()
                    .or_else(|| Some(home_dir().to_path_buf())),
                hold: false,
                env: env.into_iter().collect(),
            }
        };

        // Setup Alacritty's env, which modifies the current process's environment
        alacritty_terminal::tty::setup_env();

        let default_cursor_style = AlacCursorStyle::from(cursor_shape);
        let scrolling_history = if task.is_some() {
            // Tasks like `cargo build --all` may produce a lot of output, ergo allow maximum scrolling.
            // After the task finishes, we do not allow appending to that terminal, so small tasks output should not
            // cause excessive memory usage over time.
            MAX_SCROLL_HISTORY_LINES
        } else {
            max_scroll_history_lines
                .unwrap_or(DEFAULT_SCROLL_HISTORY_LINES)
                .min(MAX_SCROLL_HISTORY_LINES)
        };
        let config = Config {
            scrolling_history,
            default_cursor_style,
            ..Config::default()
        };

        //Spawn a task so the Alacritty EventLoop can communicate with us in a view context
        //TODO: Remove with a bounded sender which can be dispatched on &self
        let (events_tx, events_rx) = unbounded();
        //Set up the terminal...
        let mut term = Term::new(
            config.clone(),
            &TerminalSize::default(),
            ZedListener(events_tx.clone()),
        );

        //Alacritty defaults to alternate scrolling being on, so we just need to turn it off.
        if let AlternateScroll::Off = alternate_scroll {
            term.unset_private_mode(PrivateMode::Named(NamedPrivateMode::AlternateScroll));
        }

        let term = Arc::new(FairMutex::new(term));

        //Setup the pty...
        let pty = match tty::new(
            &pty_options,
            TerminalSize::default().into(),
            window.window_id().as_u64(),
        ) {
            Ok(pty) => pty,
            Err(error) => {
                bail!(TerminalError {
                    directory: working_directory,
                    shell,
                    source: error,
                });
            }
        };

        let pty_info = PtyProcessInfo::new(&pty);

        //And connect them together
        let event_loop = EventLoop::new(
            term.clone(),
            ZedListener(events_tx.clone()),
            pty,
            pty_options.hold,
            false,
        )?;

        //Kick things off
        let pty_tx = event_loop.channel();
        let _io_thread = event_loop.spawn(); // DANGER

        let terminal = Terminal {
            task,
            pty_tx: Notifier(pty_tx),
            completion_tx,
            term,
            term_config: config,
            title_override: terminal_title_override,
            events: VecDeque::with_capacity(10), //Should never get this high.
            last_content: Default::default(),
            last_mouse: None,
            matches: Vec::new(),
            selection_head: None,
            pty_info,
            breadcrumb_text: String::new(),
            scroll_px: px(0.),
            last_mouse_position: None,
            next_link_id: 0,
            selection_phase: SelectionPhase::Ended,
            secondary_pressed: false,
            hovered_word: false,
            url_regex: RegexSearch::new(URL_REGEX).unwrap(),
            word_regex: RegexSearch::new(WORD_REGEX).unwrap(),
            vi_mode_enabled: false,
<<<<<<< HEAD
            debug_terminal,
=======
            is_ssh_terminal,
>>>>>>> 499e1459
        };

        Ok(TerminalBuilder {
            terminal,
            events_rx,
        })
    }

    pub fn subscribe(mut self, cx: &ModelContext<Terminal>) -> Terminal {
        //Event loop
        cx.spawn(|terminal, mut cx| async move {
            while let Some(event) = self.events_rx.next().await {
                terminal.update(&mut cx, |terminal, cx| {
                    //Process the first event immediately for lowered latency
                    terminal.process_event(&event, cx);
                })?;

                'outer: loop {
                    let mut events = Vec::new();
                    let mut timer = cx
                        .background_executor()
                        .timer(Duration::from_millis(4))
                        .fuse();
                    let mut wakeup = false;
                    loop {
                        futures::select_biased! {
                            _ = timer => break,
                            event = self.events_rx.next() => {
                                if let Some(event) = event {
                                    if matches!(event, AlacTermEvent::Wakeup) {
                                        wakeup = true;
                                    } else {
                                        events.push(event);
                                    }

                                    if events.len() > 100 {
                                        break;
                                    }
                                } else {
                                    break;
                                }
                            },
                        }
                    }

                    if events.is_empty() && !wakeup {
                        smol::future::yield_now().await;
                        break 'outer;
                    }

                    terminal.update(&mut cx, |this, cx| {
                        if wakeup {
                            this.process_event(&AlacTermEvent::Wakeup, cx);
                        }

                        for event in events {
                            this.process_event(&event, cx);
                        }
                    })?;
                    smol::future::yield_now().await;
                }
            }

            anyhow::Ok(())
        })
        .detach();

        self.terminal
    }
}

#[derive(Debug, Clone, Deserialize, Serialize)]
pub struct IndexedCell {
    pub point: AlacPoint,
    pub cell: Cell,
}

impl Deref for IndexedCell {
    type Target = Cell;

    #[inline]
    fn deref(&self) -> &Cell {
        &self.cell
    }
}

// TODO: Un-pub
#[derive(Clone)]
pub struct TerminalContent {
    pub cells: Vec<IndexedCell>,
    pub mode: TermMode,
    pub display_offset: usize,
    pub selection_text: Option<String>,
    pub selection: Option<SelectionRange>,
    pub cursor: RenderableCursor,
    pub cursor_char: char,
    pub size: TerminalSize,
    pub last_hovered_word: Option<HoveredWord>,
}

#[derive(Clone)]
pub struct HoveredWord {
    pub word: String,
    pub word_match: RangeInclusive<AlacPoint>,
    pub id: usize,
}

impl Default for TerminalContent {
    fn default() -> Self {
        TerminalContent {
            cells: Default::default(),
            mode: Default::default(),
            display_offset: Default::default(),
            selection_text: Default::default(),
            selection: Default::default(),
            cursor: RenderableCursor {
                shape: alacritty_terminal::vte::ansi::CursorShape::Block,
                point: AlacPoint::new(Line(0), Column(0)),
            },
            cursor_char: Default::default(),
            size: Default::default(),
            last_hovered_word: None,
        }
    }
}

#[derive(PartialEq, Eq)]
pub enum SelectionPhase {
    Selecting,
    Ended,
}

pub struct Terminal {
    pty_tx: Notifier,
    completion_tx: Sender<()>,
    term: Arc<FairMutex<Term<ZedListener>>>,
    term_config: Config,
    events: VecDeque<InternalEvent>,
    /// This is only used for mouse mode cell change detection
    last_mouse: Option<(AlacPoint, AlacDirection)>,
    /// This is only used for terminal hovered word checking
    last_mouse_position: Option<Point<Pixels>>,
    pub matches: Vec<RangeInclusive<AlacPoint>>,
    pub last_content: TerminalContent,
    pub selection_head: Option<AlacPoint>,
    pub breadcrumb_text: String,
    pub pty_info: PtyProcessInfo,
    title_override: Option<SharedString>,
    scroll_px: Pixels,
    next_link_id: usize,
    selection_phase: SelectionPhase,
    secondary_pressed: bool,
    hovered_word: bool,
    url_regex: RegexSearch,
    word_regex: RegexSearch,
    task: Option<TaskState>,
    vi_mode_enabled: bool,
<<<<<<< HEAD
    debug_terminal: bool,
=======
    is_ssh_terminal: bool,
>>>>>>> 499e1459
}

pub struct TaskState {
    pub id: TaskId,
    pub full_label: String,
    pub label: String,
    pub command_label: String,
    pub status: TaskStatus,
    pub completion_rx: Receiver<()>,
    pub hide: HideStrategy,
}

/// A status of the current terminal tab's task.
#[derive(Debug, Clone, Copy, PartialEq, Eq)]
pub enum TaskStatus {
    /// The task had been started, but got cancelled or somehow otherwise it did not
    /// report its exit code before the terminal event loop was shut down.
    Unknown,
    /// The task is started and running currently.
    Running,
    /// After the start, the task stopped running and reported its error code back.
    Completed { success: bool },
}

impl TaskStatus {
    fn register_terminal_exit(&mut self) {
        if self == &Self::Running {
            *self = Self::Unknown;
        }
    }

    fn register_task_exit(&mut self, error_code: i32) {
        *self = TaskStatus::Completed {
            success: error_code == 0,
        };
    }
}

impl Terminal {
    fn process_event(&mut self, event: &AlacTermEvent, cx: &mut ModelContext<Self>) {
        match event {
            AlacTermEvent::Title(title) => {
                self.breadcrumb_text = title.to_string();
                cx.emit(Event::BreadcrumbsChanged);
            }
            AlacTermEvent::ResetTitle => {
                self.breadcrumb_text = String::new();
                cx.emit(Event::BreadcrumbsChanged);
            }
            AlacTermEvent::ClipboardStore(_, data) => {
                cx.write_to_clipboard(ClipboardItem::new_string(data.to_string()))
            }
            AlacTermEvent::ClipboardLoad(_, format) => {
                self.write_to_pty(
                    match &cx.read_from_clipboard().and_then(|item| item.text()) {
                        // The terminal only supports pasting strings, not images.
                        Some(text) => format(text),
                        _ => format(""),
                    },
                )
            }
            AlacTermEvent::PtyWrite(out) => self.write_to_pty(out.clone()),
            AlacTermEvent::TextAreaSizeRequest(format) => {
                self.write_to_pty(format(self.last_content.size.into()))
            }
            AlacTermEvent::CursorBlinkingChange => {
                let terminal = self.term.lock();
                let blinking = terminal.cursor_style().blinking;
                cx.emit(Event::BlinkChanged(blinking));
            }
            AlacTermEvent::Bell => {
                cx.emit(Event::Bell);
            }
            AlacTermEvent::Exit => self.register_task_finished(None, cx),
            AlacTermEvent::MouseCursorDirty => {
                //NOOP, Handled in render
            }
            AlacTermEvent::Wakeup => {
                cx.emit(Event::Wakeup);

                if self.pty_info.has_changed() {
                    cx.emit(Event::TitleChanged);
                }
            }
            AlacTermEvent::ColorRequest(index, format) => {
                // It's important that the color request is processed here to retain relative order
                // with other PTY writes. Otherwise applications might witness out-of-order
                // responses to requests. For example: An application sending `OSC 11 ; ? ST`
                // (color request) followed by `CSI c` (request device attributes) would receive
                // the response to `CSI c` first.
                // Instead of locking, we could store the colors in `self.last_content`. But then
                // we might respond with out of date value if a "set color" sequence is immediately
                // followed by a color request sequence.
                let color = self.term.lock().colors()[*index].unwrap_or_else(|| {
                    to_alac_rgb(get_color_at_index(*index, cx.theme().as_ref()))
                });
                self.write_to_pty(format(color));
            }
            AlacTermEvent::ChildExit(error_code) => {
                self.register_task_finished(Some(*error_code), cx);
            }
        }
    }

    pub fn selection_started(&self) -> bool {
        self.selection_phase == SelectionPhase::Selecting
    }

    ///Takes events from Alacritty and translates them to behavior on this view
    fn process_terminal_event(
        &mut self,
        event: &InternalEvent,
        term: &mut Term<ZedListener>,
        cx: &mut ModelContext<Self>,
    ) {
        match event {
            InternalEvent::Resize(mut new_size) => {
                new_size.size.height = cmp::max(new_size.line_height, new_size.height());
                new_size.size.width = cmp::max(new_size.cell_width, new_size.width());

                self.last_content.size = new_size;

                self.pty_tx.0.send(Msg::Resize(new_size.into())).ok();

                term.resize(new_size);
            }
            InternalEvent::Clear => {
                // Clear back buffer
                term.clear_screen(ClearMode::Saved);

                let cursor = term.grid().cursor.point;

                // Clear the lines above
                term.grid_mut().reset_region(..cursor.line);

                // Copy the current line up
                let line = term.grid()[cursor.line][..Column(term.grid().columns())]
                    .iter()
                    .cloned()
                    .enumerate()
                    .collect::<Vec<(usize, Cell)>>();

                for (i, cell) in line {
                    term.grid_mut()[Line(0)][Column(i)] = cell;
                }

                // Reset the cursor
                term.grid_mut().cursor.point =
                    AlacPoint::new(Line(0), term.grid_mut().cursor.point.column);
                let new_cursor = term.grid().cursor.point;

                // Clear the lines below the new cursor
                if (new_cursor.line.0 as usize) < term.screen_lines() - 1 {
                    term.grid_mut().reset_region((new_cursor.line + 1)..);
                }

                cx.emit(Event::Wakeup);
            }
            InternalEvent::Scroll(scroll) => {
                term.scroll_display(*scroll);
                self.refresh_hovered_word();

                if self.vi_mode_enabled {
                    match *scroll {
                        AlacScroll::Delta(delta) => {
                            term.vi_mode_cursor = term.vi_mode_cursor.scroll(&term, delta);
                        }
                        AlacScroll::PageUp => {
                            let lines = term.screen_lines() as i32;
                            term.vi_mode_cursor = term.vi_mode_cursor.scroll(&term, lines);
                        }
                        AlacScroll::PageDown => {
                            let lines = -(term.screen_lines() as i32);
                            term.vi_mode_cursor = term.vi_mode_cursor.scroll(&term, lines);
                        }
                        AlacScroll::Top => {
                            let point = AlacPoint::new(term.topmost_line(), Column(0));
                            term.vi_mode_cursor = ViModeCursor::new(point);
                        }
                        AlacScroll::Bottom => {
                            let point = AlacPoint::new(term.bottommost_line(), Column(0));
                            term.vi_mode_cursor = ViModeCursor::new(point);
                        }
                    }
                    if let Some(mut selection) = term.selection.take() {
                        let point = term.vi_mode_cursor.point;
                        selection.update(point, AlacDirection::Right);
                        term.selection = Some(selection);

                        #[cfg(target_os = "linux")]
                        if let Some(selection_text) = term.selection_to_string() {
                            cx.write_to_primary(ClipboardItem::new_string(selection_text));
                        }

                        self.selection_head = Some(point);
                        cx.emit(Event::SelectionsChanged)
                    }
                }
            }
            InternalEvent::SetSelection(selection) => {
                term.selection = selection.as_ref().map(|(sel, _)| sel.clone());

                #[cfg(target_os = "linux")]
                if let Some(selection_text) = term.selection_to_string() {
                    cx.write_to_primary(ClipboardItem::new_string(selection_text));
                }

                if let Some((_, head)) = selection {
                    self.selection_head = Some(*head);
                }
                cx.emit(Event::SelectionsChanged)
            }
            InternalEvent::UpdateSelection(position) => {
                if let Some(mut selection) = term.selection.take() {
                    let (point, side) = grid_point_and_side(
                        *position,
                        self.last_content.size,
                        term.grid().display_offset(),
                    );

                    selection.update(point, side);
                    term.selection = Some(selection);

                    #[cfg(target_os = "linux")]
                    if let Some(selection_text) = term.selection_to_string() {
                        cx.write_to_primary(ClipboardItem::new_string(selection_text));
                    }

                    self.selection_head = Some(point);
                    cx.emit(Event::SelectionsChanged)
                }
            }

            InternalEvent::Copy => {
                if let Some(txt) = term.selection_to_string() {
                    cx.write_to_clipboard(ClipboardItem::new_string(txt))
                }
            }
            InternalEvent::ScrollToAlacPoint(point) => {
                term.scroll_to_point(*point);
                self.refresh_hovered_word();
            }
            InternalEvent::ToggleViMode => {
                self.vi_mode_enabled = !self.vi_mode_enabled;
                term.toggle_vi_mode();
            }
            InternalEvent::ViMotion(motion) => {
                term.vi_motion(*motion);
            }
            InternalEvent::FindHyperlink(position, open) => {
                let prev_hovered_word = self.last_content.last_hovered_word.take();

                let point = grid_point(
                    *position,
                    self.last_content.size,
                    term.grid().display_offset(),
                )
                .grid_clamp(term, Boundary::Grid);

                let link = term.grid().index(point).hyperlink();
                let found_word = if link.is_some() {
                    let mut min_index = point;
                    loop {
                        let new_min_index = min_index.sub(term, Boundary::Cursor, 1);
                        if new_min_index == min_index
                            || term.grid().index(new_min_index).hyperlink() != link
                        {
                            break;
                        } else {
                            min_index = new_min_index
                        }
                    }

                    let mut max_index = point;
                    loop {
                        let new_max_index = max_index.add(term, Boundary::Cursor, 1);
                        if new_max_index == max_index
                            || term.grid().index(new_max_index).hyperlink() != link
                        {
                            break;
                        } else {
                            max_index = new_max_index
                        }
                    }

                    let url = link.unwrap().uri().to_owned();
                    let url_match = min_index..=max_index;

                    Some((url, true, url_match))
                } else if let Some(url_match) = regex_match_at(term, point, &mut self.url_regex) {
                    let url = term.bounds_to_string(*url_match.start(), *url_match.end());
                    Some((url, true, url_match))
                } else if let Some(word_match) = regex_match_at(term, point, &mut self.word_regex) {
                    let file_path = term.bounds_to_string(*word_match.start(), *word_match.end());

                    let (sanitized_match, sanitized_word) =
                        if file_path.starts_with('[') && file_path.ends_with(']') {
                            (
                                Match::new(
                                    word_match.start().add(term, Boundary::Cursor, 1),
                                    word_match.end().sub(term, Boundary::Cursor, 1),
                                ),
                                file_path[1..file_path.len() - 1].to_owned(),
                            )
                        } else {
                            (word_match, file_path)
                        };

                    Some((sanitized_word, false, sanitized_match))
                } else {
                    None
                };

                match found_word {
                    Some((maybe_url_or_path, is_url, url_match)) => {
                        if *open {
                            let target = if is_url {
                                MaybeNavigationTarget::Url(maybe_url_or_path)
                            } else {
                                MaybeNavigationTarget::PathLike(PathLikeTarget {
                                    maybe_path: maybe_url_or_path,
                                    terminal_dir: self.working_directory(),
                                })
                            };
                            cx.emit(Event::Open(target));
                        } else {
                            self.update_selected_word(
                                prev_hovered_word,
                                url_match,
                                maybe_url_or_path,
                                is_url,
                                cx,
                            );
                        }
                        self.hovered_word = true;
                    }
                    None => {
                        if self.hovered_word {
                            cx.emit(Event::NewNavigationTarget(None));
                        }
                        self.hovered_word = false;
                    }
                }
            }
        }
    }

    fn update_selected_word(
        &mut self,
        prev_word: Option<HoveredWord>,
        word_match: RangeInclusive<AlacPoint>,
        word: String,
        is_url: bool,
        cx: &mut ModelContext<Self>,
    ) {
        if let Some(prev_word) = prev_word {
            if prev_word.word == word && prev_word.word_match == word_match {
                self.last_content.last_hovered_word = Some(HoveredWord {
                    word,
                    word_match,
                    id: prev_word.id,
                });
                return;
            }
        }

        self.last_content.last_hovered_word = Some(HoveredWord {
            word: word.clone(),
            word_match,
            id: self.next_link_id(),
        });
        let navigation_target = if is_url {
            MaybeNavigationTarget::Url(word)
        } else {
            MaybeNavigationTarget::PathLike(PathLikeTarget {
                maybe_path: word,
                terminal_dir: self.working_directory(),
            })
        };
        cx.emit(Event::NewNavigationTarget(Some(navigation_target)));
    }

    fn next_link_id(&mut self) -> usize {
        let res = self.next_link_id;
        self.next_link_id = self.next_link_id.wrapping_add(1);
        res
    }

    pub fn last_content(&self) -> &TerminalContent {
        &self.last_content
    }

    pub fn set_cursor_shape(&mut self, cursor_shape: CursorShape) {
        self.term_config.default_cursor_style = cursor_shape.into();
        self.term.lock().set_options(self.term_config.clone());
    }

    pub fn total_lines(&self) -> usize {
        let term = self.term.clone();
        let terminal = term.lock_unfair();
        terminal.total_lines()
    }

    pub fn viewport_lines(&self) -> usize {
        let term = self.term.clone();
        let terminal = term.lock_unfair();
        terminal.screen_lines()
    }

    //To test:
    //- Activate match on terminal (scrolling and selection)
    //- Editor search snapping behavior

    pub fn activate_match(&mut self, index: usize) {
        if let Some(search_match) = self.matches.get(index).cloned() {
            self.set_selection(Some((make_selection(&search_match), *search_match.end())));

            self.events
                .push_back(InternalEvent::ScrollToAlacPoint(*search_match.start()));
        }
    }

    pub fn select_matches(&mut self, matches: &[RangeInclusive<AlacPoint>]) {
        let matches_to_select = self
            .matches
            .iter()
            .filter(|self_match| matches.contains(self_match))
            .cloned()
            .collect::<Vec<_>>();
        for match_to_select in matches_to_select {
            self.set_selection(Some((
                make_selection(&match_to_select),
                *match_to_select.end(),
            )));
        }
    }

    pub fn select_all(&mut self) {
        let term = self.term.lock();
        let start = AlacPoint::new(term.topmost_line(), Column(0));
        let end = AlacPoint::new(term.bottommost_line(), term.last_column());
        drop(term);
        self.set_selection(Some((make_selection(&(start..=end)), end)));
    }

    fn set_selection(&mut self, selection: Option<(Selection, AlacPoint)>) {
        self.events
            .push_back(InternalEvent::SetSelection(selection));
    }

    pub fn copy(&mut self) {
        self.events.push_back(InternalEvent::Copy);
    }

    pub fn clear(&mut self) {
        self.events.push_back(InternalEvent::Clear)
    }

    pub fn scroll_line_up(&mut self) {
        self.events
            .push_back(InternalEvent::Scroll(AlacScroll::Delta(1)));
    }

    pub fn scroll_up_by(&mut self, lines: usize) {
        self.events
            .push_back(InternalEvent::Scroll(AlacScroll::Delta(lines as i32)));
    }

    pub fn scroll_line_down(&mut self) {
        self.events
            .push_back(InternalEvent::Scroll(AlacScroll::Delta(-1)));
    }

    pub fn scroll_down_by(&mut self, lines: usize) {
        self.events
            .push_back(InternalEvent::Scroll(AlacScroll::Delta(-(lines as i32))));
    }

    pub fn scroll_page_up(&mut self) {
        self.events
            .push_back(InternalEvent::Scroll(AlacScroll::PageUp));
    }

    pub fn scroll_page_down(&mut self) {
        self.events
            .push_back(InternalEvent::Scroll(AlacScroll::PageDown));
    }

    pub fn scroll_to_top(&mut self) {
        self.events
            .push_back(InternalEvent::Scroll(AlacScroll::Top));
    }

    pub fn scroll_to_bottom(&mut self) {
        self.events
            .push_back(InternalEvent::Scroll(AlacScroll::Bottom));
    }

    ///Resize the terminal and the PTY.
    pub fn set_size(&mut self, new_size: TerminalSize) {
        if self.last_content.size != new_size {
            self.events.push_back(InternalEvent::Resize(new_size))
        }
    }

    ///Write the Input payload to the tty.
    fn write_to_pty(&self, input: String) {
        self.pty_tx.notify(input.into_bytes());
    }

    fn write_bytes_to_pty(&self, input: Vec<u8>) {
        self.pty_tx.notify(input);
    }

    pub fn input(&mut self, input: String) {
        self.events
            .push_back(InternalEvent::Scroll(AlacScroll::Bottom));
        self.events.push_back(InternalEvent::SetSelection(None));

        self.write_to_pty(input);
    }

    pub fn input_bytes(&mut self, input: Vec<u8>) {
        self.events
            .push_back(InternalEvent::Scroll(AlacScroll::Bottom));
        self.events.push_back(InternalEvent::SetSelection(None));

        self.write_bytes_to_pty(input);
    }

    pub fn toggle_vi_mode(&mut self) {
        self.events.push_back(InternalEvent::ToggleViMode);
    }

    pub fn vi_motion(&mut self, keystroke: &Keystroke) {
        if !self.vi_mode_enabled {
            return;
        }

        let mut key = keystroke.key.clone();
        if keystroke.modifiers.shift {
            key = key.to_uppercase();
        }

        let motion: Option<ViMotion> = match key.as_str() {
            "h" => Some(ViMotion::Left),
            "j" => Some(ViMotion::Down),
            "k" => Some(ViMotion::Up),
            "l" => Some(ViMotion::Right),
            "w" => Some(ViMotion::WordRight),
            "b" if !keystroke.modifiers.control => Some(ViMotion::WordLeft),
            "e" => Some(ViMotion::WordRightEnd),
            "%" => Some(ViMotion::Bracket),
            "$" => Some(ViMotion::Last),
            "0" => Some(ViMotion::First),
            "^" => Some(ViMotion::FirstOccupied),
            "H" => Some(ViMotion::High),
            "M" => Some(ViMotion::Middle),
            "L" => Some(ViMotion::Low),
            _ => None,
        };

        if let Some(motion) = motion {
            let cursor = self.last_content.cursor.point;
            let cursor_pos = Point {
                x: cursor.column.0 as f32 * self.last_content.size.cell_width,
                y: cursor.line.0 as f32 * self.last_content.size.line_height,
            };
            self.events
                .push_back(InternalEvent::UpdateSelection(cursor_pos));
            self.events.push_back(InternalEvent::ViMotion(motion));
            return;
        }

        let scroll_motion = match key.as_str() {
            "g" => Some(AlacScroll::Top),
            "G" => Some(AlacScroll::Bottom),
            "b" if keystroke.modifiers.control => Some(AlacScroll::PageUp),
            "f" if keystroke.modifiers.control => Some(AlacScroll::PageDown),
            "d" if keystroke.modifiers.control => {
                let amount = self.last_content.size.line_height().to_f64() as i32 / 2;
                Some(AlacScroll::Delta(-amount))
            }
            "u" if keystroke.modifiers.control => {
                let amount = self.last_content.size.line_height().to_f64() as i32 / 2;
                Some(AlacScroll::Delta(amount))
            }
            _ => None,
        };

        if let Some(scroll_motion) = scroll_motion {
            self.events.push_back(InternalEvent::Scroll(scroll_motion));
            return;
        }

        match key.as_str() {
            "v" => {
                let point = self.last_content.cursor.point;
                let selection_type = SelectionType::Simple;
                let side = AlacDirection::Right;
                let selection = Selection::new(selection_type, point, side);
                self.events
                    .push_back(InternalEvent::SetSelection(Some((selection, point))));
                return;
            }

            "escape" => {
                self.events.push_back(InternalEvent::SetSelection(None));
                return;
            }

            "y" => {
                self.events.push_back(InternalEvent::Copy);
                self.events.push_back(InternalEvent::SetSelection(None));
                return;
            }

            "i" => {
                self.scroll_to_bottom();
                self.toggle_vi_mode();
                return;
            }
            _ => {}
        }
    }

    pub fn try_keystroke(&mut self, keystroke: &Keystroke, alt_is_meta: bool) -> bool {
        if self.vi_mode_enabled {
            self.vi_motion(keystroke);
            return true;
        }

        // Keep default terminal behavior
        let esc = to_esc_str(keystroke, &self.last_content.mode, alt_is_meta);
        if let Some(esc) = esc {
            self.input(esc);
            true
        } else {
            false
        }
    }

    pub fn try_modifiers_change(&mut self, modifiers: &Modifiers) -> bool {
        let changed = self.secondary_pressed != modifiers.secondary();
        if !self.secondary_pressed && modifiers.secondary() {
            self.refresh_hovered_word();
        }
        self.secondary_pressed = modifiers.secondary();
        changed
    }

    ///Paste text into the terminal
    pub fn paste(&mut self, text: &str) {
        let paste_text = if self.last_content.mode.contains(TermMode::BRACKETED_PASTE) {
            format!("{}{}{}", "\x1b[200~", text.replace('\x1b', ""), "\x1b[201~")
        } else {
            text.replace("\r\n", "\r").replace('\n', "\r")
        };

        self.input(paste_text);
    }

    pub fn sync(&mut self, cx: &mut ModelContext<Self>) {
        let term = self.term.clone();
        let mut terminal = term.lock_unfair();
        //Note that the ordering of events matters for event processing
        while let Some(e) = self.events.pop_front() {
            self.process_terminal_event(&e, &mut terminal, cx)
        }

        self.last_content = Self::make_content(&terminal, &self.last_content);
    }

    fn make_content(term: &Term<ZedListener>, last_content: &TerminalContent) -> TerminalContent {
        let content = term.renderable_content();
        TerminalContent {
            cells: content
                .display_iter
                //TODO: Add this once there's a way to retain empty lines
                // .filter(|ic| {
                //     !ic.flags.contains(Flags::HIDDEN)
                //         && !(ic.bg == Named(NamedColor::Background)
                //             && ic.c == ' '
                //             && !ic.flags.contains(Flags::INVERSE))
                // })
                .map(|ic| IndexedCell {
                    point: ic.point,
                    cell: ic.cell.clone(),
                })
                .collect::<Vec<IndexedCell>>(),
            mode: content.mode,
            display_offset: content.display_offset,
            selection_text: term.selection_to_string(),
            selection: content.selection,
            cursor: content.cursor,
            cursor_char: term.grid()[content.cursor.point].c,
            size: last_content.size,
            last_hovered_word: last_content.last_hovered_word.clone(),
        }
    }

    pub fn last_n_non_empty_lines(&self, n: usize) -> Vec<String> {
        let term = self.term.clone();
        let terminal = term.lock_unfair();

        let mut lines = Vec::new();
        let mut current_line = terminal.bottommost_line();
        while lines.len() < n {
            let mut line_buffer = String::new();
            for cell in &terminal.grid()[current_line] {
                line_buffer.push(cell.c);
            }
            let line = line_buffer.trim_end();
            if !line.is_empty() {
                lines.push(line.to_string());
            }

            if current_line == terminal.topmost_line() {
                break;
            }
            current_line = Line(current_line.0 - 1);
        }
        lines.reverse();
        lines
    }

    pub fn focus_in(&self) {
        if self.last_content.mode.contains(TermMode::FOCUS_IN_OUT) {
            self.write_to_pty("\x1b[I".to_string());
        }
    }

    pub fn focus_out(&mut self) {
        self.last_mouse_position = None;
        if self.last_content.mode.contains(TermMode::FOCUS_IN_OUT) {
            self.write_to_pty("\x1b[O".to_string());
        }
    }

    pub fn mouse_changed(&mut self, point: AlacPoint, side: AlacDirection) -> bool {
        match self.last_mouse {
            Some((old_point, old_side)) => {
                if old_point == point && old_side == side {
                    false
                } else {
                    self.last_mouse = Some((point, side));
                    true
                }
            }
            None => {
                self.last_mouse = Some((point, side));
                true
            }
        }
    }

    pub fn mouse_mode(&self, shift: bool) -> bool {
        self.last_content.mode.intersects(TermMode::MOUSE_MODE) && !shift
    }

    pub fn mouse_move(&mut self, e: &MouseMoveEvent, origin: Point<Pixels>) {
        let position = e.position - origin;
        self.last_mouse_position = Some(position);
        if self.mouse_mode(e.modifiers.shift) {
            let (point, side) = grid_point_and_side(
                position,
                self.last_content.size,
                self.last_content.display_offset,
            );

            if self.mouse_changed(point, side) {
                if let Some(bytes) = mouse_moved_report(point, e, self.last_content.mode) {
                    self.pty_tx.notify(bytes);
                }
            }
        } else if self.secondary_pressed {
            self.word_from_position(Some(position));
        }
    }

    fn word_from_position(&mut self, position: Option<Point<Pixels>>) {
        if self.selection_phase == SelectionPhase::Selecting {
            self.last_content.last_hovered_word = None;
        } else if let Some(position) = position {
            self.events
                .push_back(InternalEvent::FindHyperlink(position, false));
        }
    }

    pub fn mouse_drag(
        &mut self,
        e: &MouseMoveEvent,
        origin: Point<Pixels>,
        region: Bounds<Pixels>,
    ) {
        let position = e.position - origin;
        self.last_mouse_position = Some(position);

        if !self.mouse_mode(e.modifiers.shift) {
            self.selection_phase = SelectionPhase::Selecting;
            // Alacritty has the same ordering, of first updating the selection
            // then scrolling 15ms later
            self.events
                .push_back(InternalEvent::UpdateSelection(position));

            // Doesn't make sense to scroll the alt screen
            if !self.last_content.mode.contains(TermMode::ALT_SCREEN) {
                let scroll_delta = match self.drag_line_delta(e, region) {
                    Some(value) => value,
                    None => return,
                };

                let scroll_lines = (scroll_delta / self.last_content.size.line_height) as i32;

                self.events
                    .push_back(InternalEvent::Scroll(AlacScroll::Delta(scroll_lines)));
            }
        }
    }

    fn drag_line_delta(&self, e: &MouseMoveEvent, region: Bounds<Pixels>) -> Option<Pixels> {
        //TODO: Why do these need to be doubled? Probably the same problem that the IME has
        let top = region.origin.y + (self.last_content.size.line_height * 2.);
        let bottom = region.lower_left().y - (self.last_content.size.line_height * 2.);
        let scroll_delta = if e.position.y < top {
            (top - e.position.y).pow(1.1)
        } else if e.position.y > bottom {
            -((e.position.y - bottom).pow(1.1))
        } else {
            return None; //Nothing to do
        };
        Some(scroll_delta)
    }

    pub fn mouse_down(
        &mut self,
        e: &MouseDownEvent,
        origin: Point<Pixels>,
        _cx: &mut ModelContext<Self>,
    ) {
        let position = e.position - origin;
        let point = grid_point(
            position,
            self.last_content.size,
            self.last_content.display_offset,
        );

        if self.mouse_mode(e.modifiers.shift) {
            if let Some(bytes) =
                mouse_button_report(point, e.button, e.modifiers, true, self.last_content.mode)
            {
                self.pty_tx.notify(bytes);
            }
        } else {
            match e.button {
                MouseButton::Left => {
                    let position = e.position - origin;
                    let (point, side) = grid_point_and_side(
                        position,
                        self.last_content.size,
                        self.last_content.display_offset,
                    );

                    let selection_type = match e.click_count {
                        0 => return, //This is a release
                        1 => Some(SelectionType::Simple),
                        2 => Some(SelectionType::Semantic),
                        3 => Some(SelectionType::Lines),
                        _ => None,
                    };

                    let selection = selection_type
                        .map(|selection_type| Selection::new(selection_type, point, side));

                    if let Some(sel) = selection {
                        self.events
                            .push_back(InternalEvent::SetSelection(Some((sel, point))));
                    }
                }
                #[cfg(target_os = "linux")]
                MouseButton::Middle => {
                    if let Some(item) = _cx.read_from_primary() {
                        let text = item.text().unwrap_or_default().to_string();
                        self.input(text);
                    }
                }
                _ => {}
            }
        }
    }

    pub fn mouse_up(&mut self, e: &MouseUpEvent, origin: Point<Pixels>, cx: &ModelContext<Self>) {
        let setting = TerminalSettings::get_global(cx);

        let position = e.position - origin;
        if self.mouse_mode(e.modifiers.shift) {
            let point = grid_point(
                position,
                self.last_content.size,
                self.last_content.display_offset,
            );

            if let Some(bytes) =
                mouse_button_report(point, e.button, e.modifiers, false, self.last_content.mode)
            {
                self.pty_tx.notify(bytes);
            }
        } else {
            if e.button == MouseButton::Left && setting.copy_on_select {
                self.copy();
            }

            //Hyperlinks
            if self.selection_phase == SelectionPhase::Ended {
                let mouse_cell_index = content_index_for_mouse(position, &self.last_content.size);
                if let Some(link) = self.last_content.cells[mouse_cell_index].hyperlink() {
                    cx.open_url(link.uri());
                } else if self.secondary_pressed {
                    self.events
                        .push_back(InternalEvent::FindHyperlink(position, true));
                }
            }
        }

        self.selection_phase = SelectionPhase::Ended;
        self.last_mouse = None;
    }

    ///Scroll the terminal
    pub fn scroll_wheel(&mut self, e: &ScrollWheelEvent, origin: Point<Pixels>) {
        let mouse_mode = self.mouse_mode(e.shift);

        if let Some(scroll_lines) = self.determine_scroll_lines(e, mouse_mode) {
            if mouse_mode {
                let point = grid_point(
                    e.position - origin,
                    self.last_content.size,
                    self.last_content.display_offset,
                );

                if let Some(scrolls) = scroll_report(point, scroll_lines, e, self.last_content.mode)
                {
                    for scroll in scrolls {
                        self.pty_tx.notify(scroll);
                    }
                };
            } else if self
                .last_content
                .mode
                .contains(TermMode::ALT_SCREEN | TermMode::ALTERNATE_SCROLL)
                && !e.shift
            {
                self.pty_tx.notify(alt_scroll(scroll_lines))
            } else if scroll_lines != 0 {
                let scroll = AlacScroll::Delta(scroll_lines);

                self.events.push_back(InternalEvent::Scroll(scroll));
            }
        }
    }

    fn refresh_hovered_word(&mut self) {
        self.word_from_position(self.last_mouse_position);
    }

    fn determine_scroll_lines(&mut self, e: &ScrollWheelEvent, mouse_mode: bool) -> Option<i32> {
        let scroll_multiplier = if mouse_mode { 1. } else { SCROLL_MULTIPLIER };
        let line_height = self.last_content.size.line_height;
        match e.touch_phase {
            /* Reset scroll state on started */
            TouchPhase::Started => {
                self.scroll_px = px(0.);
                None
            }
            /* Calculate the appropriate scroll lines */
            TouchPhase::Moved => {
                let old_offset = (self.scroll_px / line_height) as i32;

                self.scroll_px += e.delta.pixel_delta(line_height).y * scroll_multiplier;

                let new_offset = (self.scroll_px / line_height) as i32;

                // Whenever we hit the edges, reset our stored scroll to 0
                // so we can respond to changes in direction quickly
                self.scroll_px %= self.last_content.size.height();

                Some(new_offset - old_offset)
            }
            TouchPhase::Ended => None,
        }
    }

    pub fn find_matches(
        &self,
        mut searcher: RegexSearch,
        cx: &ModelContext<Self>,
    ) -> Task<Vec<RangeInclusive<AlacPoint>>> {
        let term = self.term.clone();
        cx.background_executor().spawn(async move {
            let term = term.lock();

            all_search_matches(&term, &mut searcher).collect()
        })
    }

    pub fn working_directory(&self) -> Option<PathBuf> {
        if self.is_ssh_terminal {
            // We can't yet reliably detect the working directory of a shell on the
            // SSH host. Until we can do that, it doesn't make sense to display
            // the working directory on the client and persist that.
            None
        } else {
            self.client_side_working_directory()
        }
    }

    /// Returns the working directory of the process that's connected to the PTY.
    /// That means it returns the working directory of the local shell or program
    /// that's running inside the terminal.
    ///
    /// This does *not* return the working directory of the shell that runs on the
    /// remote host, in case Zed is connected to a remote host.
    fn client_side_working_directory(&self) -> Option<PathBuf> {
        self.pty_info
            .current
            .as_ref()
            .map(|process| process.cwd.clone())
    }

    pub fn title(&self, truncate: bool) -> String {
        const MAX_CHARS: usize = 25;
        match &self.task {
            Some(task_state) => {
                if truncate {
                    truncate_and_trailoff(&task_state.label, MAX_CHARS)
                } else {
                    task_state.full_label.clone()
                }
            }
            None => self
                .title_override
                .as_ref()
                .map(|title_override| title_override.to_string())
                .unwrap_or_else(|| {
                    self.pty_info
                        .current
                        .as_ref()
                        .map(|fpi| {
                            let process_file = fpi
                                .cwd
                                .file_name()
                                .map(|name| name.to_string_lossy().to_string())
                                .unwrap_or_default();

                            let argv = fpi.argv.clone();
                            let process_name = format!(
                                "{}{}",
                                fpi.name,
                                if !argv.is_empty() {
                                    format!(" {}", (argv[1..]).join(" "))
                                } else {
                                    "".to_string()
                                }
                            );
                            let (process_file, process_name) = if truncate {
                                (
                                    truncate_and_trailoff(&process_file, MAX_CHARS),
                                    truncate_and_trailoff(&process_name, MAX_CHARS),
                                )
                            } else {
                                (process_file, process_name)
                            };
                            format!("{process_file} — {process_name}")
                        })
                        .unwrap_or_else(|| "Terminal".to_string())
                }),
        }
    }

    pub fn can_navigate_to_selected_word(&self) -> bool {
        self.secondary_pressed && self.hovered_word
    }

    pub fn task(&self) -> Option<&TaskState> {
        self.task.as_ref()
    }

    pub fn debug_terminal(&self) -> bool {
        self.debug_terminal
    }

    pub fn wait_for_completed_task(&self, cx: &AppContext) -> Task<()> {
        if let Some(task) = self.task() {
            if task.status == TaskStatus::Running {
                let mut completion_receiver = task.completion_rx.clone();
                return cx.spawn(|_| async move {
                    completion_receiver.next().await;
                });
            }
        }
        Task::ready(())
    }

    fn register_task_finished(
        &mut self,
        error_code: Option<i32>,
        cx: &mut ModelContext<'_, Terminal>,
    ) {
        self.completion_tx.try_send(()).ok();
        let task = match &mut self.task {
            Some(task) => task,
            None => {
                if error_code.is_none() {
                    cx.emit(Event::CloseTerminal);
                }
                return;
            }
        };
        if task.status != TaskStatus::Running {
            return;
        }
        match error_code {
            Some(error_code) => {
                task.status.register_task_exit(error_code);
            }
            None => {
                task.status.register_terminal_exit();
            }
        };

        let (finished_successfully, task_line, command_line) = task_summary(task, error_code);
        // SAFETY: the invocation happens on non `TaskStatus::Running` tasks, once,
        // after either `AlacTermEvent::Exit` or `AlacTermEvent::ChildExit` events that are spawned
        // when Zed task finishes and no more output is made.
        // After the task summary is output once, no more text is appended to the terminal.
        unsafe { append_text_to_term(&mut self.term.lock(), &[&task_line, &command_line]) };
        match task.hide {
            HideStrategy::Never => {}
            HideStrategy::Always => {
                cx.emit(Event::CloseTerminal);
            }
            HideStrategy::OnSuccess => {
                if finished_successfully {
                    cx.emit(Event::CloseTerminal);
                }
            }
        }
    }
}

const TASK_DELIMITER: &str = "⏵ ";
fn task_summary(task: &TaskState, error_code: Option<i32>) -> (bool, String, String) {
    let escaped_full_label = task.full_label.replace("\r\n", "\r").replace('\n', "\r");
    let (success, task_line) = match error_code {
        Some(0) => {
            (true, format!("{TASK_DELIMITER}Task `{escaped_full_label}` finished successfully"))
        }
        Some(error_code) => {
            (false, format!("{TASK_DELIMITER}Task `{escaped_full_label}` finished with non-zero error code: {error_code}"))
        }
        None => {
            (false, format!("{TASK_DELIMITER}Task `{escaped_full_label}` finished"))
        }
    };
    let escaped_command_label = task.command_label.replace("\r\n", "\r").replace('\n', "\r");
    let command_line = format!("{TASK_DELIMITER}Command: {escaped_command_label}");
    (success, task_line, command_line)
}

/// Appends a stringified task summary to the terminal, after its output.
///
/// SAFETY: This function should only be called after terminal's PTY is no longer alive.
/// New text being added to the terminal here, uses "less public" APIs,
/// which are not maintaining the entire terminal state intact.
///
///
/// The library
///
/// * does not increment inner grid cursor's _lines_ on `input` calls
///   (but displaying the lines correctly and incrementing cursor's columns)
///
/// * ignores `\n` and \r` character input, requiring the `newline` call instead
///
/// * does not alter grid state after `newline` call
///   so its `bottommost_line` is always the same additions, and
///   the cursor's `point` is not updated to the new line and column values
///
/// * ??? there could be more consequences, and any further "proper" streaming from the PTY might bug and/or panic.
///   Still, subsequent `append_text_to_term` invocations are possible and display the contents correctly.
///
/// Despite the quirks, this is the simplest approach to appending text to the terminal: its alternative, `grid_mut` manipulations,
/// do not properly set the scrolling state and display odd text after appending; also those manipulations are more tedious and error-prone.
/// The function achieves proper display and scrolling capabilities, at a cost of grid state not properly synchronized.
/// This is enough for printing moderately-sized texts like task summaries, but might break or perform poorly for larger texts.
unsafe fn append_text_to_term(term: &mut Term<ZedListener>, text_lines: &[&str]) {
    term.newline();
    term.grid_mut().cursor.point.column = Column(0);
    for line in text_lines {
        for c in line.chars() {
            term.input(c);
        }
        term.newline();
        term.grid_mut().cursor.point.column = Column(0);
    }
}

impl Drop for Terminal {
    fn drop(&mut self) {
        self.pty_tx.0.send(Msg::Shutdown).ok();
    }
}

impl EventEmitter<Event> for Terminal {}

/// Based on alacritty/src/display/hint.rs > regex_match_at
/// Retrieve the match, if the specified point is inside the content matching the regex.
fn regex_match_at<T>(term: &Term<T>, point: AlacPoint, regex: &mut RegexSearch) -> Option<Match> {
    visible_regex_match_iter(term, regex).find(|rm| rm.contains(&point))
}

/// Copied from alacritty/src/display/hint.rs:
/// Iterate over all visible regex matches.
pub fn visible_regex_match_iter<'a, T>(
    term: &'a Term<T>,
    regex: &'a mut RegexSearch,
) -> impl Iterator<Item = Match> + 'a {
    let viewport_start = Line(-(term.grid().display_offset() as i32));
    let viewport_end = viewport_start + term.bottommost_line();
    let mut start = term.line_search_left(AlacPoint::new(viewport_start, Column(0)));
    let mut end = term.line_search_right(AlacPoint::new(viewport_end, Column(0)));
    start.line = start.line.max(viewport_start - MAX_SEARCH_LINES);
    end.line = end.line.min(viewport_end + MAX_SEARCH_LINES);

    RegexIter::new(start, end, AlacDirection::Right, term, regex)
        .skip_while(move |rm| rm.end().line < viewport_start)
        .take_while(move |rm| rm.start().line <= viewport_end)
}

fn make_selection(range: &RangeInclusive<AlacPoint>) -> Selection {
    let mut selection = Selection::new(SelectionType::Simple, *range.start(), AlacDirection::Left);
    selection.update(*range.end(), AlacDirection::Right);
    selection
}

fn all_search_matches<'a, T>(
    term: &'a Term<T>,
    regex: &'a mut RegexSearch,
) -> impl Iterator<Item = Match> + 'a {
    let start = AlacPoint::new(term.grid().topmost_line(), Column(0));
    let end = AlacPoint::new(term.grid().bottommost_line(), term.grid().last_column());
    RegexIter::new(start, end, AlacDirection::Right, term, regex)
}

fn content_index_for_mouse(pos: Point<Pixels>, size: &TerminalSize) -> usize {
    let col = (pos.x / size.cell_width()).round() as usize;
    let clamped_col = min(col, size.columns() - 1);
    let row = (pos.y / size.line_height()).round() as usize;
    let clamped_row = min(row, size.screen_lines() - 1);
    clamped_row * size.columns() + clamped_col
}

/// Converts an 8 bit ANSI color to its GPUI equivalent.
/// Accepts `usize` for compatibility with the `alacritty::Colors` interface,
/// Other than that use case, should only be called with values in the [0,255] range
pub fn get_color_at_index(index: usize, theme: &Theme) -> Hsla {
    let colors = theme.colors();

    match index {
        // 0-15 are the same as the named colors above
        0 => colors.terminal_ansi_black,
        1 => colors.terminal_ansi_red,
        2 => colors.terminal_ansi_green,
        3 => colors.terminal_ansi_yellow,
        4 => colors.terminal_ansi_blue,
        5 => colors.terminal_ansi_magenta,
        6 => colors.terminal_ansi_cyan,
        7 => colors.terminal_ansi_white,
        8 => colors.terminal_ansi_bright_black,
        9 => colors.terminal_ansi_bright_red,
        10 => colors.terminal_ansi_bright_green,
        11 => colors.terminal_ansi_bright_yellow,
        12 => colors.terminal_ansi_bright_blue,
        13 => colors.terminal_ansi_bright_magenta,
        14 => colors.terminal_ansi_bright_cyan,
        15 => colors.terminal_ansi_bright_white,
        // 16-231 are mapped to their RGB colors on a 0-5 range per channel
        16..=231 => {
            let (r, g, b) = rgb_for_index(index as u8); // Split the index into its ANSI-RGB components
            let step = (u8::MAX as f32 / 5.).floor() as u8; // Split the RGB range into 5 chunks, with floor so no overflow
            rgba_color(r * step, g * step, b * step) // Map the ANSI-RGB components to an RGB color
        }
        // 232-255 are a 24 step grayscale from black to white
        232..=255 => {
            let i = index as u8 - 232; // Align index to 0..24
            let step = (u8::MAX as f32 / 24.).floor() as u8; // Split the RGB grayscale values into 24 chunks
            rgba_color(i * step, i * step, i * step) // Map the ANSI-grayscale components to the RGB-grayscale
        }
        // For compatibility with the alacritty::Colors interface
        256 => colors.text,
        257 => colors.background,
        258 => theme.players().local().cursor,
        259 => colors.terminal_ansi_dim_black,
        260 => colors.terminal_ansi_dim_red,
        261 => colors.terminal_ansi_dim_green,
        262 => colors.terminal_ansi_dim_yellow,
        263 => colors.terminal_ansi_dim_blue,
        264 => colors.terminal_ansi_dim_magenta,
        265 => colors.terminal_ansi_dim_cyan,
        266 => colors.terminal_ansi_dim_white,
        267 => colors.terminal_bright_foreground,
        268 => colors.terminal_ansi_black, // 'Dim Background', non-standard color

        _ => black(),
    }
}

/// Generates the RGB channels in [0, 5] for a given index into the 6x6x6 ANSI color cube.
/// See: [8 bit ANSI color](https://en.wikipedia.org/wiki/ANSI_escape_code#8-bit).
///
/// Wikipedia gives a formula for calculating the index for a given color:
///
/// ```
/// index = 16 + 36 × r + 6 × g + b (0 ≤ r, g, b ≤ 5)
/// ```
///
/// This function does the reverse, calculating the `r`, `g`, and `b` components from a given index.
fn rgb_for_index(i: u8) -> (u8, u8, u8) {
    debug_assert!((16..=231).contains(&i));
    let i = i - 16;
    let r = (i - (i % 36)) / 36;
    let g = ((i % 36) - (i % 6)) / 6;
    let b = (i % 36) % 6;
    (r, g, b)
}

pub fn rgba_color(r: u8, g: u8, b: u8) -> Hsla {
    Rgba {
        r: (r as f32 / 255.),
        g: (g as f32 / 255.),
        b: (b as f32 / 255.),
        a: 1.,
    }
    .into()
}

#[cfg(test)]
mod tests {
    use alacritty_terminal::{
        index::{Column, Line, Point as AlacPoint},
        term::cell::Cell,
    };
    use gpui::{point, size, Pixels};
    use rand::{distributions::Alphanumeric, rngs::ThreadRng, thread_rng, Rng};

    use crate::{
        content_index_for_mouse, rgb_for_index, IndexedCell, TerminalContent, TerminalSize,
    };

    #[test]
    fn test_rgb_for_index() {
        // Test every possible value in the color cube.
        for i in 16..=231 {
            let (r, g, b) = rgb_for_index(i);
            assert_eq!(i, 16 + 36 * r + 6 * g + b);
        }
    }

    #[test]
    fn test_mouse_to_cell_test() {
        let mut rng = thread_rng();
        const ITERATIONS: usize = 10;
        const PRECISION: usize = 1000;

        for _ in 0..ITERATIONS {
            let viewport_cells = rng.gen_range(15..20);
            let cell_size = rng.gen_range(5 * PRECISION..20 * PRECISION) as f32 / PRECISION as f32;

            let size = crate::TerminalSize {
                cell_width: Pixels::from(cell_size),
                line_height: Pixels::from(cell_size),
                size: size(
                    Pixels::from(cell_size * (viewport_cells as f32)),
                    Pixels::from(cell_size * (viewport_cells as f32)),
                ),
            };

            let cells = get_cells(size, &mut rng);
            let content = convert_cells_to_content(size, &cells);

            for row in 0..(viewport_cells - 1) {
                let row = row as usize;
                for col in 0..(viewport_cells - 1) {
                    let col = col as usize;

                    let row_offset = rng.gen_range(0..PRECISION) as f32 / PRECISION as f32;
                    let col_offset = rng.gen_range(0..PRECISION) as f32 / PRECISION as f32;

                    let mouse_pos = point(
                        Pixels::from(col as f32 * cell_size + col_offset),
                        Pixels::from(row as f32 * cell_size + row_offset),
                    );

                    let content_index = content_index_for_mouse(mouse_pos, &content.size);
                    let mouse_cell = content.cells[content_index].c;
                    let real_cell = cells[row][col];

                    assert_eq!(mouse_cell, real_cell);
                }
            }
        }
    }

    #[test]
    fn test_mouse_to_cell_clamp() {
        let mut rng = thread_rng();

        let size = crate::TerminalSize {
            cell_width: Pixels::from(10.),
            line_height: Pixels::from(10.),
            size: size(Pixels::from(100.), Pixels::from(100.)),
        };

        let cells = get_cells(size, &mut rng);
        let content = convert_cells_to_content(size, &cells);

        assert_eq!(
            content.cells[content_index_for_mouse(
                point(Pixels::from(-10.), Pixels::from(-10.)),
                &content.size,
            )]
            .c,
            cells[0][0]
        );
        assert_eq!(
            content.cells[content_index_for_mouse(
                point(Pixels::from(1000.), Pixels::from(1000.)),
                &content.size,
            )]
            .c,
            cells[9][9]
        );
    }

    fn get_cells(size: TerminalSize, rng: &mut ThreadRng) -> Vec<Vec<char>> {
        let mut cells = Vec::new();

        for _ in 0..((size.height() / size.line_height()) as usize) {
            let mut row_vec = Vec::new();
            for _ in 0..((size.width() / size.cell_width()) as usize) {
                let cell_char = rng.sample(Alphanumeric) as char;
                row_vec.push(cell_char)
            }
            cells.push(row_vec)
        }

        cells
    }

    fn convert_cells_to_content(size: TerminalSize, cells: &[Vec<char>]) -> TerminalContent {
        let mut ic = Vec::new();

        for (index, row) in cells.iter().enumerate() {
            for (cell_index, cell_char) in row.iter().enumerate() {
                ic.push(IndexedCell {
                    point: AlacPoint::new(Line(index as i32), Column(cell_index)),
                    cell: Cell {
                        c: *cell_char,
                        ..Default::default()
                    },
                });
            }
        }

        TerminalContent {
            cells: ic,
            size,
            ..Default::default()
        }
    }

    fn re_test(re: &str, hay: &str, expected: Vec<&str>) {
        let results: Vec<_> = regex::Regex::new(re)
            .unwrap()
            .find_iter(hay)
            .map(|m| m.as_str())
            .collect();
        assert_eq!(results, expected);
    }
    #[test]
    fn test_url_regex() {
        re_test(
            crate::URL_REGEX,
            "test http://example.com test mailto:bob@example.com train",
            vec!["http://example.com", "mailto:bob@example.com"],
        );
    }
    #[test]
    fn test_word_regex() {
        re_test(
            crate::WORD_REGEX,
            "hello, world! \"What\" is this?",
            vec!["hello", "world", "What", "is", "this"],
        );
    }
    #[test]
    fn test_word_regex_with_linenum() {
        // filename(line) and filename(line,col) as used in MSBuild output
        // should be considered a single "word", even though comma is
        // usually a word separator
        re_test(
            crate::WORD_REGEX,
            "a Main.cs(20) b",
            vec!["a", "Main.cs(20)", "b"],
        );
        re_test(
            crate::WORD_REGEX,
            "Main.cs(20,5) Error desc",
            vec!["Main.cs(20,5)", "Error", "desc"],
        );
        // filename:line:col is a popular format for unix tools
        re_test(
            crate::WORD_REGEX,
            "a Main.cs:20:5 b",
            vec!["a", "Main.cs:20:5", "b"],
        );
        // Some tools output "filename:line:col:message", which currently isn't
        // handled correctly, but might be in the future
        re_test(
            crate::WORD_REGEX,
            "Main.cs:20:5:Error desc",
            vec!["Main.cs:20:5:Error", "desc"],
        );
    }
}<|MERGE_RESOLUTION|>--- conflicted
+++ resolved
@@ -471,11 +471,8 @@
             url_regex: RegexSearch::new(URL_REGEX).unwrap(),
             word_regex: RegexSearch::new(WORD_REGEX).unwrap(),
             vi_mode_enabled: false,
-<<<<<<< HEAD
             debug_terminal,
-=======
             is_ssh_terminal,
->>>>>>> 499e1459
         };
 
         Ok(TerminalBuilder {
@@ -633,11 +630,8 @@
     word_regex: RegexSearch,
     task: Option<TaskState>,
     vi_mode_enabled: bool,
-<<<<<<< HEAD
     debug_terminal: bool,
-=======
     is_ssh_terminal: bool,
->>>>>>> 499e1459
 }
 
 pub struct TaskState {
