use gpui::Render;
use story::Story;

use crate::{prelude::*, ListHeader, ListSeparator, ListSubHeader};
use crate::{List, ListItem};

pub struct ListStory;

impl Render for ListStory {
<<<<<<< HEAD
    type Output = Div;

    fn render(&mut self, _cx: &mut ViewContext<Self>) -> Self::Output {
=======
    fn render(&mut self, _cx: &mut ViewContext<Self>) -> impl Element {
>>>>>>> 81b03d37
        Story::container()
            .child(Story::title_for::<List>())
            .child(Story::label("Default"))
            .child(
                List::new()
                    .child(ListItem::new("apple").child("Apple"))
                    .child(ListItem::new("banana").child("Banana"))
                    .child(ListItem::new("cherry").child("Cherry")),
            )
            .child(Story::label("With sections"))
            .child(
                List::new()
                    .header(ListHeader::new("Produce"))
                    .child(ListSubHeader::new("Fruits"))
                    .child(ListItem::new("apple").child("Apple"))
                    .child(ListItem::new("banana").child("Banana"))
                    .child(ListItem::new("cherry").child("Cherry"))
                    .child(ListSeparator)
                    .child(ListSubHeader::new("Root Vegetables"))
                    .child(ListItem::new("carrot").child("Carrot"))
                    .child(ListItem::new("potato").child("Potato"))
                    .child(ListSubHeader::new("Leafy Vegetables"))
                    .child(ListItem::new("kale").child("Kale")),
            )
    }
}<|MERGE_RESOLUTION|>--- conflicted
+++ resolved
@@ -7,13 +7,7 @@
 pub struct ListStory;
 
 impl Render for ListStory {
-<<<<<<< HEAD
-    type Output = Div;
-
-    fn render(&mut self, _cx: &mut ViewContext<Self>) -> Self::Output {
-=======
     fn render(&mut self, _cx: &mut ViewContext<Self>) -> impl Element {
->>>>>>> 81b03d37
         Story::container()
             .child(Story::title_for::<List>())
             .child(Story::label("Default"))
