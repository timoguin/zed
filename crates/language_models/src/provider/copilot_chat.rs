--- conflicted
+++ resolved
@@ -366,22 +366,6 @@
                             }
                             Some("tool_calls") => {
                                 events.extend(state.tool_calls_by_index.drain().map(
-<<<<<<< HEAD
-                                    |(_, tool_call)| {
-                                        maybe!({
-                                            Ok(LanguageModelCompletionEvent::ToolUse(
-                                                LanguageModelToolUse {
-                                                    id: tool_call.id.into(),
-                                                    name: tool_call.name.as_str().into(),
-                                                    is_input_complete: true,
-                                                    raw_input: tool_call.arguments.clone(),
-                                                    input: serde_json::Value::from_str(
-                                                        &tool_call.arguments,
-                                                    )?,
-                                                },
-                                            ))
-                                        })
-=======
                                     |(_, tool_call)| match serde_json::Value::from_str(
                                         &tool_call.arguments,
                                     ) {
@@ -402,7 +386,6 @@
                                                 json_parse_error: error.to_string(),
                                             })
                                         }
->>>>>>> 936972d9
                                     },
                                 ));
 
