use editor::Editor;
use gpui::{
    div, white, Element, KeyBinding, ParentElement, Render, Styled, View, ViewContext,
    VisualContext, WindowContext,
};

pub struct AutoHeightEditorStory {
    editor: View<Editor>,
}

impl AutoHeightEditorStory {
    pub fn new(cx: &mut WindowContext) -> View<Self> {
        cx.bind_keys([KeyBinding::new("enter", editor::Newline, Some("Editor"))]);
        cx.build_view(|cx| Self {
            editor: cx.build_view(|cx| {
                let mut editor = Editor::auto_height(3, cx);
                editor.set_soft_wrap_mode(language::language_settings::SoftWrap::EditorWidth, cx);
                editor
            }),
        })
    }
}

impl Render for AutoHeightEditorStory {
<<<<<<< HEAD
    type Output = Div;

    fn render(&mut self, _cx: &mut ViewContext<Self>) -> Self::Output {
=======
    fn render(&mut self, _cx: &mut ViewContext<Self>) -> impl Element {
>>>>>>> 81b03d37
        div()
            .size_full()
            .bg(white())
            .text_sm()
            .child(div().w_32().bg(gpui::black()).child(self.editor.clone()))
    }
}<|MERGE_RESOLUTION|>--- conflicted
+++ resolved
@@ -22,13 +22,7 @@
 }
 
 impl Render for AutoHeightEditorStory {
-<<<<<<< HEAD
-    type Output = Div;
-
-    fn render(&mut self, _cx: &mut ViewContext<Self>) -> Self::Output {
-=======
     fn render(&mut self, _cx: &mut ViewContext<Self>) -> impl Element {
->>>>>>> 81b03d37
         div()
             .size_full()
             .bg(white())
