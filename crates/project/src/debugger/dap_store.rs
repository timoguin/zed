--- conflicted
+++ resolved
@@ -86,112 +86,6 @@
     fn next_session_id(&self) -> SessionId {
         SessionId(self.next_session_id.fetch_add(1, SeqCst))
     }
-<<<<<<< HEAD
-    pub fn respond_to_start_debugging(
-        &mut self,
-        session: &Entity<Session>,
-        seq: u64,
-        args: Option<StartDebuggingRequestArguments>,
-        cx: &mut Context<Self>,
-    ) -> Task<Result<()>> {
-        let config = session.read(cx).configuration();
-
-        let request_args = args.unwrap_or_else(|| StartDebuggingRequestArguments {
-            configuration: config.initialize_args.clone().unwrap_or_default(),
-            request: match config.request {
-                DebugRequestType::Launch => StartDebuggingRequestArgumentsRequest::Launch,
-                DebugRequestType::Attach(_) => StartDebuggingRequestArgumentsRequest::Attach,
-            },
-        });
-
-        // Merge the new configuration over the existing configuration
-        let mut initialize_args = config.initialize_args.clone().unwrap_or_default();
-        merge_json_value_into(request_args.configuration, &mut initialize_args);
-
-        let new_config = DebugAdapterConfig {
-            label: config.label.clone(),
-            kind: config.kind.clone(),
-            request: match &request_args.request {
-                StartDebuggingRequestArgumentsRequest::Launch => DebugRequestType::Launch,
-                StartDebuggingRequestArgumentsRequest::Attach => DebugRequestType::Attach(
-                    if let DebugRequestType::Attach(attach_config) = &config.request {
-                        attach_config.clone()
-                    } else {
-                        AttachConfig::default()
-                    },
-                ),
-            },
-            program: config.program.clone(),
-            cwd: config.cwd.clone(),
-            initialize_args: Some(initialize_args),
-            supports_attach: true,
-        };
-
-        cx.spawn(|this, mut cx| async move {
-            let (_success, _body) = {
-                let reconnect_task = this.update(&mut cx, |_store, _cx| {
-                    #[allow(unreachable_code)]
-                    if !unimplemented!("client.adapter().supports_attach()")
-                        && matches!(new_config.request, DebugRequestType::Attach(_))
-                    {
-                        Task::<Result<()>>::ready(Err(anyhow!(
-                            "Debug adapter does not support `attach` request"
-                        )))
-                    } else {
-                        unimplemented!(
-                            "store.reconnect_client(client.binary().clone(), new_config, cx)"
-                        );
-                    }
-                });
-
-                match reconnect_task {
-                    Ok(task) => match task.await {
-                        Ok(_) => (true, None),
-                        Err(error) => (
-                            false,
-                            Some(serde_json::to_value(ErrorResponse {
-                                error: Some(dap::Message {
-                                    id: seq,
-                                    format: error.to_string(),
-                                    variables: None,
-                                    send_telemetry: None,
-                                    show_user: None,
-                                    url: None,
-                                    url_label: None,
-                                }),
-                            })?),
-                        ),
-                    },
-                    Err(error) => (
-                        false,
-                        Some(serde_json::to_value(ErrorResponse {
-                            error: Some(dap::Message {
-                                id: seq,
-                                format: error.to_string(),
-                                variables: None,
-                                send_telemetry: None,
-                                show_user: None,
-                                url: None,
-                                url_label: None,
-                            }),
-                        })?),
-                    ),
-                }
-            };
-            unimplemented!();
-            /*client
-            .send_message(Message::Response(Response {
-                seq,
-                body,
-                success,
-                request_seq: seq,
-                command: StartDebugging::COMMAND.to_string(),
-            }))
-            .await*/
-        })
-    }
-=======
->>>>>>> 0797e2a9
 }
 
 pub struct RemoteDapStore {
@@ -253,102 +147,102 @@
             futures::channel::mpsc::unbounded::<(SessionId, Message)>();
 
         let _start_debugging_task = cx.spawn(move |this, mut cx| async move {
-            while let Some((_session_id, message)) = message_rx.next().await {
+            while let Some((session_id, message)) = message_rx.next().await {
                 match message {
                     Message::Request(request) => {
-<<<<<<< HEAD
-                        this.update(&mut cx, |_this, _cx| {
-=======
-                        let _ = this.update(&mut cx, |this, cx| {
->>>>>>> 0797e2a9
-                            if request.command == StartDebugging::COMMAND {
-                                let Some(parent_session) = this.session_by_id(session_id) else {
-                                    return;
-                                };
-
-                                let args =
-                                    serde_json::from_value::<StartDebuggingRequestArguments>(
-                                        request.arguments.unwrap_or_default(),
-                                    )
-                                    .expect("To parse StartDebuggingRequestArguments");
-
-                                let worktree = this
-                                    .worktree_store
-                                    .update(cx, |this, _| this.worktrees().next())
-                                    .expect("worktree-less project");
-
-                                let config = parent_session.read(cx).configuration();
-                                let new_session_task = this.new_session(
-                                    DebugAdapterConfig {
-                                        label: config.label,
-                                        kind: config.kind,
-                                        request: match &args.request {
-                                            StartDebuggingRequestArgumentsRequest::Launch => {
-                                                DebugRequestType::Launch
-                                            }
-                                            StartDebuggingRequestArgumentsRequest::Attach => {
-                                                DebugRequestType::Attach(
-                                                    if let DebugRequestType::Attach(attach_config) =
-                                                        &config.request
-                                                    {
-                                                        attach_config.clone()
-                                                    } else {
-                                                        AttachConfig::default()
+                        let _ = this
+                            .update(&mut cx, |this, cx| {
+                                if request.command == StartDebugging::COMMAND {
+                                    let Some(parent_session) = this.session_by_id(session_id)
+                                    else {
+                                        return;
+                                    };
+
+                                    let args =
+                                        serde_json::from_value::<StartDebuggingRequestArguments>(
+                                            request.arguments.unwrap_or_default(),
+                                        )
+                                        .expect("To parse StartDebuggingRequestArguments");
+
+                                    let worktree = this
+                                        .worktree_store
+                                        .update(cx, |this, _| this.worktrees().next())
+                                        .expect("worktree-less project");
+
+                                    let config = parent_session.read(cx).configuration();
+                                    let new_session_task = this.new_session(
+                                        DebugAdapterConfig {
+                                            label: config.label,
+                                            kind: config.kind,
+                                            request: match &args.request {
+                                                StartDebuggingRequestArgumentsRequest::Launch => {
+                                                    DebugRequestType::Launch
+                                                }
+                                                StartDebuggingRequestArgumentsRequest::Attach => {
+                                                    DebugRequestType::Attach(
+                                                        if let DebugRequestType::Attach(
+                                                            attach_config,
+                                                        ) = &config.request
+                                                        {
+                                                            attach_config.clone()
+                                                        } else {
+                                                            AttachConfig::default()
+                                                        },
+                                                    )
+                                                }
+                                            },
+                                            program: config.program,
+                                            cwd: config.cwd,
+                                            initialize_args: Some(args.configuration),
+                                            supports_attach: config.supports_attach,
+                                        },
+                                        &worktree,
+                                        Some(parent_session.clone()),
+                                        cx,
+                                    );
+
+                                    let request_seq = request.seq;
+                                    cx.spawn(|_this, mut cx| async move {
+                                        let (success, body) = match new_session_task.await {
+                                            Ok(_) => (true, None),
+                                            Err(error) => (
+                                                false,
+                                                Some(serde_json::to_value(ErrorResponse {
+                                                    error: Some(dap::Message {
+                                                        id: request_seq,
+                                                        format: error.to_string(),
+                                                        variables: None,
+                                                        send_telemetry: None,
+                                                        show_user: None,
+                                                        url: None,
+                                                        url_label: None,
+                                                    }),
+                                                })?),
+                                            ),
+                                        };
+
+                                        parent_session
+                                            .update(&mut cx, |session, cx| {
+                                                session.respond_to_client(
+                                                    dap::messages::Response {
+                                                        seq: request_seq + 1,
+                                                        request_seq,
+                                                        success,
+                                                        command: StartDebugging::COMMAND
+                                                            .to_string(),
+                                                        body,
                                                     },
+                                                    cx,
                                                 )
-                                            }
-                                        },
-                                        program: config.program,
-                                        cwd: config.cwd,
-                                        initialize_args: Some(args.configuration),
-                                        supports_attach: config.supports_attach,
-                                    },
-                                    &worktree,
-                                    Some(parent_session.clone()),
-                                    cx,
-                                );
-
-                                let request_seq = request.seq;
-                                cx.spawn(|this, mut cx| async move {
-                                    let (success, body) = match new_session_task.await {
-                                        Ok(_) => (true, None),
-                                        Err(error) => (
-                                            false,
-                                            Some(serde_json::to_value(ErrorResponse {
-                                                error: Some(dap::Message {
-                                                    id: request_seq,
-                                                    format: error.to_string(),
-                                                    variables: None,
-                                                    send_telemetry: None,
-                                                    show_user: None,
-                                                    url: None,
-                                                    url_label: None,
-                                                }),
-                                            })?),
-                                        ),
-                                    };
-
-                                    parent_session
-                                        .update(&mut cx, |session, cx| {
-                                            session.respond_to_client(
-                                                dap::messages::Response {
-                                                    seq: request_seq + 1,
-                                                    request_seq,
-                                                    success,
-                                                    command: StartDebugging::COMMAND.to_string(),
-                                                    body,
-                                                },
-                                                cx,
-                                            )
-                                        })?
-                                        .await
-                                })
-                                .detach_and_log_err(cx);
-                            } else if request.command == RunInTerminal::COMMAND {
-                                // spawn terminal
-                            }
-                        })
-                        .log_err();
+                                            })?
+                                            .await
+                                    })
+                                    .detach_and_log_err(cx);
+                                } else if request.command == RunInTerminal::COMMAND {
+                                    // spawn terminal
+                                }
+                            })
+                            .log_err();
                     }
                     _ => {}
                 }
