--- conflicted
+++ resolved
@@ -265,30 +265,6 @@
                     template,
                 )
             })
-<<<<<<< HEAD
-            .chain(worktree.into_iter().flat_map(|worktree| {
-                self.templates_from_settings
-                    .worktree
-                    .get(&worktree)
-                    .into_iter()
-                    .flatten()
-                    .flat_map(|(directory, templates)| {
-                        templates.iter().map(move |template| (directory, template))
-                    })
-                    .map(move |((directory, _task_kind), template)| {
-                        (
-                            TaskSourceKind::Worktree {
-                                id: worktree,
-                                directory_in_worktree: directory.to_path_buf(),
-                                id_base: Cow::Owned(format!(
-                                    "local worktree tasks from directory {directory:?}"
-                                )),
-                            },
-                            template.clone(),
-                        )
-                    })
-            }))
-=======
     }
 
     fn worktree_templates_from_settings(
@@ -304,7 +280,7 @@
                 .flat_map(|(directory, templates)| {
                     templates.iter().map(move |template| (directory, template))
                 })
-                .map(move |(directory, template)| {
+                .map(move |((directory, _task_kind), template)| {
                     (
                         TaskSourceKind::Worktree {
                             id: worktree,
@@ -317,7 +293,6 @@
                     )
                 })
         })
->>>>>>> e8c92837
     }
 
     /// Updates in-memory task metadata from the JSON string given.
