--- conflicted
+++ resolved
@@ -15,16 +15,11 @@
 use markdown::{Markdown, MarkdownElement, MarkdownStyle};
 use notifications::status_toast::{StatusToast, ToastIcon};
 use project::{
-<<<<<<< HEAD
     context_server_store::{
         ContextServerStatus, ContextServerStore, registry::ContextServerDescriptorRegistry,
     },
-    project_settings::{ContextServerConfiguration, ProjectSettings},
+    project_settings::{ContextServerSettings, ProjectSettings},
     worktree_store::WorktreeStore,
-=======
-    context_server_store::{ContextServerStatus, ContextServerStore},
-    project_settings::{ContextServerSettings, ProjectSettings},
->>>>>>> 92addb00
 };
 use settings::{Settings as _, update_settings_file};
 use theme::ThemeSettings;
@@ -79,7 +74,6 @@
         window: &mut Window,
         cx: &mut App,
     ) -> Self {
-<<<<<<< HEAD
         fn create_editor(
             json: String,
             jsonc_language: Option<Arc<Language>>,
@@ -87,66 +81,12 @@
             cx: &mut App,
         ) -> Entity<Editor> {
             cx.new(|cx| {
-                let mut editor = Editor::auto_height(16, window, cx);
+                let mut editor = Editor::auto_height(4, 16, window, cx);
                 editor.set_text(json, window, cx);
                 editor.set_show_gutter(false, cx);
                 editor.set_soft_wrap_mode(language::language_settings::SoftWrap::None, cx);
                 if let Some(buffer) = editor.buffer().read(cx).as_singleton() {
                     buffer.update(cx, |buffer, cx| buffer.set_language(jsonc_language, cx))
-=======
-        let context_servers_to_setup = configurations
-            .map(|config| match config {
-                crate::context_server_configuration::Configuration::NotAvailable(
-                    context_server_id,
-                    repository_url,
-                ) => ContextServerSetup {
-                    id: context_server_id,
-                    repository_url,
-                    configuration: Configuration::NotAvailable,
-                },
-                crate::context_server_configuration::Configuration::Required(
-                    context_server_id,
-                    repository_url,
-                    config,
-                ) => {
-                    let jsonc_language = jsonc_language.clone();
-                    let settings_validator = jsonschema::validator_for(&config.settings_schema)
-                        .context("Failed to load JSON schema for context server settings")
-                        .log_err();
-                    let state = ConfigurationRequiredState {
-                        installation_instructions: cx.new(|cx| {
-                            Markdown::new(
-                                config.installation_instructions.clone().into(),
-                                Some(language_registry.clone()),
-                                None,
-                                cx,
-                            )
-                        }),
-                        settings_validator,
-                        settings_editor: cx.new(|cx| {
-                            let mut editor = Editor::auto_height(1, 16, window, cx);
-                            editor.set_text(config.default_settings.trim(), window, cx);
-                            editor.set_show_gutter(false, cx);
-                            editor.set_soft_wrap_mode(
-                                language::language_settings::SoftWrap::None,
-                                cx,
-                            );
-                            if let Some(buffer) = editor.buffer().read(cx).as_singleton() {
-                                buffer.update(cx, |buffer, cx| {
-                                    buffer.set_language(jsonc_language, cx)
-                                })
-                            }
-                            editor
-                        }),
-                        waiting_for_context_server: false,
-                        last_error: None,
-                    };
-                    ContextServerSetup {
-                        id: context_server_id,
-                        repository_url,
-                        configuration: Configuration::Required(state),
-                    }
->>>>>>> 92addb00
                 }
                 editor
             })
@@ -197,17 +137,11 @@
         }
     }
 
-    fn output(
-        &self,
-        cx: &mut App,
-    ) -> Result<(
-        ContextServerId,
-        Option<ContextServerCommand>,
-        Option<serde_json::Value>,
-    )> {
+    fn output(&self, cx: &mut App) -> Result<(ContextServerId, ContextServerSettings)> {
         match self {
             ConfigurationSource::New { editor } | ConfigurationSource::Existing { editor } => {
-                parse_input(&editor.read(cx).text(cx)).map(|(id, command)| (id, command, None))
+                parse_input(&editor.read(cx).text(cx))
+                    .map(|(id, command)| (id, ContextServerSettings::Custom { command }))
             }
             ConfigurationSource::Extension {
                 id,
@@ -220,13 +154,13 @@
                     .context("No output available")?
                     .read(cx)
                     .text(cx);
-                let json = serde_json_lenient::from_str::<serde_json::Value>(&text)?;
+                let settings = serde_json_lenient::from_str::<serde_json::Value>(&text)?;
                 if let Some(settings_validator) = settings_validator {
-                    if let Err(error) = settings_validator.validate(&json) {
+                    if let Err(error) = settings_validator.validate(&settings) {
                         return Err(anyhow::anyhow!(error.to_string()));
                     }
                 }
-                Ok((id.clone(), None, Some(json)))
+                Ok((id.clone(), ContextServerSettings::Extension { settings }))
             }
         }
     }
@@ -339,7 +273,7 @@
         window: &mut Window,
         cx: &mut App,
     ) -> Task<Result<()>> {
-        let Some(config) = ProjectSettings::get_global(cx)
+        let Some(settings) = ProjectSettings::get_global(cx)
             .context_servers
             .get(&server_id.0)
             .cloned()
@@ -347,19 +281,21 @@
                 ContextServerDescriptorRegistry::default_global(cx)
                     .read(cx)
                     .context_server_descriptor(&server_id.0)
-                    .map(|_| ContextServerConfiguration::default())
+                    .map(|_| ContextServerSettings::Extension {
+                        settings: serde_json::json!({}),
+                    })
             })
         else {
             return Task::ready(Err(anyhow::anyhow!("Context server not found")));
         };
 
         window.spawn(cx, async move |cx| {
-            let target = match config.command {
-                Some(command) => Some(ConfigurationTarget::Existing {
+            let target = match settings {
+                ContextServerSettings::Custom { command } => Some(ConfigurationTarget::Existing {
                     id: server_id,
                     command,
                 }),
-                None => {
+                ContextServerSettings::Extension { .. } => {
                     match workspace
                         .update(cx, |workspace, cx| {
                             resolve_context_server_extension(
@@ -383,7 +319,6 @@
         })
     }
 
-<<<<<<< HEAD
     fn show_modal(
         target: ConfigurationTarget,
         language_registry: Arc<LanguageRegistry>,
@@ -410,15 +345,6 @@
             })
         })
     }
-=======
-        let settings_changed = ProjectSettings::get_global(cx)
-            .context_servers
-            .get(&id.0)
-            .map_or(true, |settings| match settings {
-                ContextServerSettings::Custom { .. } => false,
-                ContextServerSettings::Extension { settings } => settings != &settings_value,
-            });
->>>>>>> 92addb00
 
     fn set_error(&mut self, err: impl Into<SharedString>, cx: &mut Context<Self>) {
         self.state = State::Error(err.into());
@@ -431,7 +357,7 @@
             return;
         };
 
-        let (id, command, settings) = match self.source.output(cx) {
+        let (id, settings) = match self.source.output(cx) {
             Ok(val) => val,
             Err(error) => {
                 self.set_error(error.to_string(), cx);
@@ -461,26 +387,11 @@
         .detach();
 
         // When we write the settings to the file, the context server will be restarted.
-<<<<<<< HEAD
         workspace.update(cx, |workspace, cx| {
             let fs = workspace.app_state().fs.clone();
             update_settings_file::<ProjectSettings>(fs.clone(), cx, |project_settings, _| {
-                project_settings
-                    .context_servers
-                    .insert(id.0, ContextServerConfiguration { command, settings });
+                project_settings.context_servers.insert(id.0, settings);
             });
-=======
-        update_settings_file::<ProjectSettings>(workspace.read(cx).app_state().fs.clone(), cx, {
-            let id = id.clone();
-            |settings, _| {
-                settings.context_servers.insert(
-                    id.0,
-                    ContextServerSettings::Extension {
-                        settings: settings_value,
-                    },
-                );
-            }
->>>>>>> 92addb00
         });
     }
 
@@ -508,16 +419,14 @@
     }
 }
 
-fn parse_input(text: &str) -> Result<(ContextServerId, Option<ContextServerCommand>)> {
+fn parse_input(text: &str) -> Result<(ContextServerId, ContextServerCommand)> {
     let value: serde_json::Value = serde_json_lenient::from_str(text)?;
     let object = value.as_object().context("Expected object")?;
     anyhow::ensure!(object.len() == 1, "Expected exactly one key-value pair");
     let (context_server_name, value) = object.into_iter().next().unwrap();
-    let config: ContextServerConfiguration = serde_json::from_value(value.clone())?;
-    Ok((
-        ContextServerId(context_server_name.clone().into()),
-        config.command,
-    ))
+    let command = value.get("command").context("Expected command")?;
+    let command: ContextServerCommand = serde_json::from_value(command.clone())?;
+    Ok((ContextServerId(context_server_name.clone().into()), command))
 }
 
 impl ModalView for ConfigureContextServerModal {}
