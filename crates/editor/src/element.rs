--- conflicted
+++ resolved
@@ -53,16 +53,11 @@
     Anchor, ExcerptId, ExcerptInfo, ExpandExcerptDirection, MultiBufferPoint, MultiBufferRow,
     RowInfo, ToOffset,
 };
-<<<<<<< HEAD
 use project::{
     debugger::breakpoint_store::{Breakpoint, BreakpointKind},
     project_settings::{GitGutterSetting, ProjectSettings},
 };
-use settings::{KeyBindingValidator, KeyBindingValidatorRegistration, Settings};
-=======
-use project::project_settings::{GitGutterSetting, ProjectSettings};
 use settings::Settings;
->>>>>>> 39c9b1f1
 use smallvec::{smallvec, SmallVec};
 use std::{
     any::TypeId,
