--- conflicted
+++ resolved
@@ -29,10 +29,7 @@
 .vscode
 .wrangler
 .flatpak-builder
-<<<<<<< HEAD
 .zed/debug.json
-=======
 
 # Don't commit any secrets to the repo.
-.env.secret.toml
->>>>>>> f8234aec
+.env.secret.toml